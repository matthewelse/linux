// SPDX-License-Identifier: GPL-2.0
/*
 * Simple file system for zoned block devices exposing zones as files.
 *
 * Copyright (C) 2019 Western Digital Corporation or its affiliates.
 */
#include <linux/module.h>
#include <linux/fs.h>
#include <linux/magic.h>
#include <linux/iomap.h>
#include <linux/init.h>
#include <linux/slab.h>
#include <linux/blkdev.h>
#include <linux/statfs.h>
#include <linux/writeback.h>
#include <linux/quotaops.h>
#include <linux/seq_file.h>
#include <linux/parser.h>
#include <linux/uio.h>
#include <linux/mman.h>
#include <linux/sched/mm.h>
#include <linux/crc32.h>
#include <linux/task_io_accounting_ops.h>

#include "zonefs.h"

static int zonefs_iomap_begin(struct inode *inode, loff_t offset, loff_t length,
			      unsigned int flags, struct iomap *iomap,
			      struct iomap *srcmap)
{
	struct zonefs_inode_info *zi = ZONEFS_I(inode);
	struct super_block *sb = inode->i_sb;
	loff_t isize;

	/* All I/Os should always be within the file maximum size */
	if (WARN_ON_ONCE(offset + length > zi->i_max_size))
		return -EIO;

	/*
	 * Sequential zones can only accept direct writes. This is already
	 * checked when writes are issued, so warn if we see a page writeback
	 * operation.
	 */
	if (WARN_ON_ONCE(zi->i_ztype == ZONEFS_ZTYPE_SEQ &&
			 (flags & IOMAP_WRITE) && !(flags & IOMAP_DIRECT)))
		return -EIO;

	/*
	 * For conventional zones, all blocks are always mapped. For sequential
	 * zones, all blocks after always mapped below the inode size (zone
	 * write pointer) and unwriten beyond.
	 */
	mutex_lock(&zi->i_truncate_mutex);
	isize = i_size_read(inode);
	if (offset >= isize)
		iomap->type = IOMAP_UNWRITTEN;
	else
		iomap->type = IOMAP_MAPPED;
	if (flags & IOMAP_WRITE)
		length = zi->i_max_size - offset;
	else
		length = min(length, isize - offset);
	mutex_unlock(&zi->i_truncate_mutex);

	iomap->offset = ALIGN_DOWN(offset, sb->s_blocksize);
	iomap->length = ALIGN(offset + length, sb->s_blocksize) - iomap->offset;
	iomap->bdev = inode->i_sb->s_bdev;
	iomap->addr = (zi->i_zsector << SECTOR_SHIFT) + iomap->offset;

	return 0;
}

static const struct iomap_ops zonefs_iomap_ops = {
	.iomap_begin	= zonefs_iomap_begin,
};

static int zonefs_readpage(struct file *unused, struct page *page)
{
	return iomap_readpage(page, &zonefs_iomap_ops);
}

static void zonefs_readahead(struct readahead_control *rac)
{
	iomap_readahead(rac, &zonefs_iomap_ops);
}

/*
 * Map blocks for page writeback. This is used only on conventional zone files,
 * which implies that the page range can only be within the fixed inode size.
 */
static int zonefs_map_blocks(struct iomap_writepage_ctx *wpc,
			     struct inode *inode, loff_t offset)
{
	struct zonefs_inode_info *zi = ZONEFS_I(inode);

	if (WARN_ON_ONCE(zi->i_ztype != ZONEFS_ZTYPE_CNV))
		return -EIO;
	if (WARN_ON_ONCE(offset >= i_size_read(inode)))
		return -EIO;

	/* If the mapping is already OK, nothing needs to be done */
	if (offset >= wpc->iomap.offset &&
	    offset < wpc->iomap.offset + wpc->iomap.length)
		return 0;

	return zonefs_iomap_begin(inode, offset, zi->i_max_size - offset,
				  IOMAP_WRITE, &wpc->iomap, NULL);
}

static const struct iomap_writeback_ops zonefs_writeback_ops = {
	.map_blocks		= zonefs_map_blocks,
};

static int zonefs_writepage(struct page *page, struct writeback_control *wbc)
{
	struct iomap_writepage_ctx wpc = { };

	return iomap_writepage(page, wbc, &wpc, &zonefs_writeback_ops);
}

static int zonefs_writepages(struct address_space *mapping,
			     struct writeback_control *wbc)
{
	struct iomap_writepage_ctx wpc = { };

	return iomap_writepages(mapping, wbc, &wpc, &zonefs_writeback_ops);
}

static const struct address_space_operations zonefs_file_aops = {
	.readpage		= zonefs_readpage,
	.readahead		= zonefs_readahead,
	.writepage		= zonefs_writepage,
	.writepages		= zonefs_writepages,
	.set_page_dirty		= iomap_set_page_dirty,
	.releasepage		= iomap_releasepage,
	.invalidatepage		= iomap_invalidatepage,
	.migratepage		= iomap_migrate_page,
	.is_partially_uptodate	= iomap_is_partially_uptodate,
	.error_remove_page	= generic_error_remove_page,
	.direct_IO		= noop_direct_IO,
};

static void zonefs_update_stats(struct inode *inode, loff_t new_isize)
{
	struct super_block *sb = inode->i_sb;
	struct zonefs_sb_info *sbi = ZONEFS_SB(sb);
	loff_t old_isize = i_size_read(inode);
	loff_t nr_blocks;

	if (new_isize == old_isize)
		return;

	spin_lock(&sbi->s_lock);

	/*
	 * This may be called for an update after an IO error.
	 * So beware of the values seen.
	 */
	if (new_isize < old_isize) {
		nr_blocks = (old_isize - new_isize) >> sb->s_blocksize_bits;
		if (sbi->s_used_blocks > nr_blocks)
			sbi->s_used_blocks -= nr_blocks;
		else
			sbi->s_used_blocks = 0;
	} else {
		sbi->s_used_blocks +=
			(new_isize - old_isize) >> sb->s_blocksize_bits;
		if (sbi->s_used_blocks > sbi->s_blocks)
			sbi->s_used_blocks = sbi->s_blocks;
	}

	spin_unlock(&sbi->s_lock);
}

/*
 * Check a zone condition and adjust its file inode access permissions for
 * offline and readonly zones. Return the inode size corresponding to the
 * amount of readable data in the zone.
 */
static loff_t zonefs_check_zone_condition(struct inode *inode,
					  struct blk_zone *zone, bool warn,
					  bool mount)
{
	struct zonefs_inode_info *zi = ZONEFS_I(inode);

	switch (zone->cond) {
	case BLK_ZONE_COND_OFFLINE:
		/*
		 * Dead zone: make the inode immutable, disable all accesses
		 * and set the file size to 0 (zone wp set to zone start).
		 */
		if (warn)
			zonefs_warn(inode->i_sb, "inode %lu: offline zone\n",
				    inode->i_ino);
		inode->i_flags |= S_IMMUTABLE;
		inode->i_mode &= ~0777;
		zone->wp = zone->start;
		return 0;
	case BLK_ZONE_COND_READONLY:
		/*
		 * The write pointer of read-only zones is invalid. If such a
		 * zone is found during mount, the file size cannot be retrieved
		 * so we treat the zone as offline (mount == true case).
		 * Otherwise, keep the file size as it was when last updated
		 * so that the user can recover data. In both cases, writes are
		 * always disabled for the zone.
		 */
		if (warn)
			zonefs_warn(inode->i_sb, "inode %lu: read-only zone\n",
				    inode->i_ino);
		inode->i_flags |= S_IMMUTABLE;
		if (mount) {
			zone->cond = BLK_ZONE_COND_OFFLINE;
			inode->i_mode &= ~0777;
			zone->wp = zone->start;
			return 0;
		}
		inode->i_mode &= ~0222;
		return i_size_read(inode);
	default:
		if (zi->i_ztype == ZONEFS_ZTYPE_CNV)
			return zi->i_max_size;
		return (zone->wp - zone->start) << SECTOR_SHIFT;
	}
}

struct zonefs_ioerr_data {
	struct inode	*inode;
	bool		write;
};

static int zonefs_io_error_cb(struct blk_zone *zone, unsigned int idx,
			      void *data)
{
	struct zonefs_ioerr_data *err = data;
	struct inode *inode = err->inode;
	struct zonefs_inode_info *zi = ZONEFS_I(inode);
	struct super_block *sb = inode->i_sb;
	struct zonefs_sb_info *sbi = ZONEFS_SB(sb);
	loff_t isize, data_size;

	/*
	 * Check the zone condition: if the zone is not "bad" (offline or
	 * read-only), read errors are simply signaled to the IO issuer as long
	 * as there is no inconsistency between the inode size and the amount of
	 * data writen in the zone (data_size).
	 */
	data_size = zonefs_check_zone_condition(inode, zone, true, false);
	isize = i_size_read(inode);
	if (zone->cond != BLK_ZONE_COND_OFFLINE &&
	    zone->cond != BLK_ZONE_COND_READONLY &&
	    !err->write && isize == data_size)
		return 0;

	/*
	 * At this point, we detected either a bad zone or an inconsistency
	 * between the inode size and the amount of data written in the zone.
	 * For the latter case, the cause may be a write IO error or an external
	 * action on the device. Two error patterns exist:
	 * 1) The inode size is lower than the amount of data in the zone:
	 *    a write operation partially failed and data was writen at the end
	 *    of the file. This can happen in the case of a large direct IO
	 *    needing several BIOs and/or write requests to be processed.
	 * 2) The inode size is larger than the amount of data in the zone:
	 *    this can happen with a deferred write error with the use of the
	 *    device side write cache after getting successful write IO
	 *    completions. Other possibilities are (a) an external corruption,
	 *    e.g. an application reset the zone directly, or (b) the device
	 *    has a serious problem (e.g. firmware bug).
	 *
	 * In all cases, warn about inode size inconsistency and handle the
	 * IO error according to the zone condition and to the mount options.
	 */
	if (zi->i_ztype == ZONEFS_ZTYPE_SEQ && isize != data_size)
		zonefs_warn(sb, "inode %lu: invalid size %lld (should be %lld)\n",
			    inode->i_ino, isize, data_size);

	/*
	 * First handle bad zones signaled by hardware. The mount options
	 * errors=zone-ro and errors=zone-offline result in changing the
	 * zone condition to read-only and offline respectively, as if the
	 * condition was signaled by the hardware.
	 */
	if (zone->cond == BLK_ZONE_COND_OFFLINE ||
	    sbi->s_mount_opts & ZONEFS_MNTOPT_ERRORS_ZOL) {
		zonefs_warn(sb, "inode %lu: read/write access disabled\n",
			    inode->i_ino);
		if (zone->cond != BLK_ZONE_COND_OFFLINE) {
			zone->cond = BLK_ZONE_COND_OFFLINE;
			data_size = zonefs_check_zone_condition(inode, zone,
								false, false);
		}
	} else if (zone->cond == BLK_ZONE_COND_READONLY ||
		   sbi->s_mount_opts & ZONEFS_MNTOPT_ERRORS_ZRO) {
		zonefs_warn(sb, "inode %lu: write access disabled\n",
			    inode->i_ino);
		if (zone->cond != BLK_ZONE_COND_READONLY) {
			zone->cond = BLK_ZONE_COND_READONLY;
			data_size = zonefs_check_zone_condition(inode, zone,
								false, false);
		}
	}

	/*
	 * If error=remount-ro was specified, any error result in remounting
	 * the volume as read-only.
	 */
	if ((sbi->s_mount_opts & ZONEFS_MNTOPT_ERRORS_RO) && !sb_rdonly(sb)) {
		zonefs_warn(sb, "remounting filesystem read-only\n");
		sb->s_flags |= SB_RDONLY;
	}

	/*
	 * Update block usage stats and the inode size  to prevent access to
	 * invalid data.
	 */
	zonefs_update_stats(inode, data_size);
	i_size_write(inode, data_size);
	zi->i_wpoffset = data_size;

	return 0;
}

/*
 * When an file IO error occurs, check the file zone to see if there is a change
 * in the zone condition (e.g. offline or read-only). For a failed write to a
 * sequential zone, the zone write pointer position must also be checked to
 * eventually correct the file size and zonefs inode write pointer offset
 * (which can be out of sync with the drive due to partial write failures).
 */
static void zonefs_io_error(struct inode *inode, bool write)
{
	struct zonefs_inode_info *zi = ZONEFS_I(inode);
	struct super_block *sb = inode->i_sb;
	struct zonefs_sb_info *sbi = ZONEFS_SB(sb);
	unsigned int noio_flag;
	unsigned int nr_zones =
		zi->i_max_size >> (sbi->s_zone_sectors_shift + SECTOR_SHIFT);
	struct zonefs_ioerr_data err = {
		.inode = inode,
		.write = write,
	};
	int ret;

	mutex_lock(&zi->i_truncate_mutex);

	/*
	 * Memory allocations in blkdev_report_zones() can trigger a memory
	 * reclaim which may in turn cause a recursion into zonefs as well as
	 * struct request allocations for the same device. The former case may
	 * end up in a deadlock on the inode truncate mutex, while the latter
	 * may prevent IO forward progress. Executing the report zones under
	 * the GFP_NOIO context avoids both problems.
	 */
	noio_flag = memalloc_noio_save();
	ret = blkdev_report_zones(sb->s_bdev, zi->i_zsector, nr_zones,
				  zonefs_io_error_cb, &err);
	if (ret != nr_zones)
		zonefs_err(sb, "Get inode %lu zone information failed %d\n",
			   inode->i_ino, ret);
	memalloc_noio_restore(noio_flag);

	mutex_unlock(&zi->i_truncate_mutex);
}

static int zonefs_file_truncate(struct inode *inode, loff_t isize)
{
	struct zonefs_inode_info *zi = ZONEFS_I(inode);
	loff_t old_isize;
	enum req_opf op;
	int ret = 0;

	/*
	 * Only sequential zone files can be truncated and truncation is allowed
	 * only down to a 0 size, which is equivalent to a zone reset, and to
	 * the maximum file size, which is equivalent to a zone finish.
	 */
	if (zi->i_ztype != ZONEFS_ZTYPE_SEQ)
		return -EPERM;

	if (!isize)
		op = REQ_OP_ZONE_RESET;
	else if (isize == zi->i_max_size)
		op = REQ_OP_ZONE_FINISH;
	else
		return -EPERM;

	inode_dio_wait(inode);

	/* Serialize against page faults */
	down_write(&zi->i_mmap_sem);

	/* Serialize against zonefs_iomap_begin() */
	mutex_lock(&zi->i_truncate_mutex);

	old_isize = i_size_read(inode);
	if (isize == old_isize)
		goto unlock;

	ret = blkdev_zone_mgmt(inode->i_sb->s_bdev, op, zi->i_zsector,
			       zi->i_max_size >> SECTOR_SHIFT, GFP_NOFS);
	if (ret) {
		zonefs_err(inode->i_sb,
			   "Zone management operation at %llu failed %d",
			   zi->i_zsector, ret);
		goto unlock;
	}

	zonefs_update_stats(inode, isize);
	truncate_setsize(inode, isize);
	zi->i_wpoffset = isize;

unlock:
	mutex_unlock(&zi->i_truncate_mutex);
	up_write(&zi->i_mmap_sem);

	return ret;
}

static int zonefs_inode_setattr(struct dentry *dentry, struct iattr *iattr)
{
	struct inode *inode = d_inode(dentry);
	int ret;

	if (unlikely(IS_IMMUTABLE(inode)))
		return -EPERM;

	ret = setattr_prepare(dentry, iattr);
	if (ret)
		return ret;

	/*
	 * Since files and directories cannot be created nor deleted, do not
	 * allow setting any write attributes on the sub-directories grouping
	 * files by zone type.
	 */
	if ((iattr->ia_valid & ATTR_MODE) && S_ISDIR(inode->i_mode) &&
	    (iattr->ia_mode & 0222))
		return -EPERM;

	if (((iattr->ia_valid & ATTR_UID) &&
	     !uid_eq(iattr->ia_uid, inode->i_uid)) ||
	    ((iattr->ia_valid & ATTR_GID) &&
	     !gid_eq(iattr->ia_gid, inode->i_gid))) {
		ret = dquot_transfer(inode, iattr);
		if (ret)
			return ret;
	}

	if (iattr->ia_valid & ATTR_SIZE) {
		ret = zonefs_file_truncate(inode, iattr->ia_size);
		if (ret)
			return ret;
	}

	setattr_copy(inode, iattr);

	return 0;
}

static const struct inode_operations zonefs_file_inode_operations = {
	.setattr	= zonefs_inode_setattr,
};

static int zonefs_file_fsync(struct file *file, loff_t start, loff_t end,
			     int datasync)
{
	struct inode *inode = file_inode(file);
	int ret = 0;

	if (unlikely(IS_IMMUTABLE(inode)))
		return -EPERM;

	/*
	 * Since only direct writes are allowed in sequential files, page cache
	 * flush is needed only for conventional zone files.
	 */
	if (ZONEFS_I(inode)->i_ztype == ZONEFS_ZTYPE_CNV)
		ret = file_write_and_wait_range(file, start, end);
	if (!ret)
		ret = blkdev_issue_flush(inode->i_sb->s_bdev, GFP_KERNEL);

	if (ret)
		zonefs_io_error(inode, true);

	return ret;
}

static vm_fault_t zonefs_filemap_fault(struct vm_fault *vmf)
{
	struct zonefs_inode_info *zi = ZONEFS_I(file_inode(vmf->vma->vm_file));
	vm_fault_t ret;

	down_read(&zi->i_mmap_sem);
	ret = filemap_fault(vmf);
	up_read(&zi->i_mmap_sem);

	return ret;
}

static vm_fault_t zonefs_filemap_page_mkwrite(struct vm_fault *vmf)
{
	struct inode *inode = file_inode(vmf->vma->vm_file);
	struct zonefs_inode_info *zi = ZONEFS_I(inode);
	vm_fault_t ret;

	if (unlikely(IS_IMMUTABLE(inode)))
		return VM_FAULT_SIGBUS;

	/*
	 * Sanity check: only conventional zone files can have shared
	 * writeable mappings.
	 */
	if (WARN_ON_ONCE(zi->i_ztype != ZONEFS_ZTYPE_CNV))
		return VM_FAULT_NOPAGE;

	sb_start_pagefault(inode->i_sb);
	file_update_time(vmf->vma->vm_file);

	/* Serialize against truncates */
	down_read(&zi->i_mmap_sem);
	ret = iomap_page_mkwrite(vmf, &zonefs_iomap_ops);
	up_read(&zi->i_mmap_sem);

	sb_end_pagefault(inode->i_sb);
	return ret;
}

static const struct vm_operations_struct zonefs_file_vm_ops = {
	.fault		= zonefs_filemap_fault,
	.map_pages	= filemap_map_pages,
	.page_mkwrite	= zonefs_filemap_page_mkwrite,
};

static int zonefs_file_mmap(struct file *file, struct vm_area_struct *vma)
{
	/*
	 * Conventional zones accept random writes, so their files can support
	 * shared writable mappings. For sequential zone files, only read
	 * mappings are possible since there are no guarantees for write
	 * ordering between msync() and page cache writeback.
	 */
	if (ZONEFS_I(file_inode(file))->i_ztype == ZONEFS_ZTYPE_SEQ &&
	    (vma->vm_flags & VM_SHARED) && (vma->vm_flags & VM_MAYWRITE))
		return -EINVAL;

	file_accessed(file);
	vma->vm_ops = &zonefs_file_vm_ops;

	return 0;
}

static loff_t zonefs_file_llseek(struct file *file, loff_t offset, int whence)
{
	loff_t isize = i_size_read(file_inode(file));

	/*
	 * Seeks are limited to below the zone size for conventional zones
	 * and below the zone write pointer for sequential zones. In both
	 * cases, this limit is the inode size.
	 */
	return generic_file_llseek_size(file, offset, whence, isize, isize);
}

static int zonefs_file_write_dio_end_io(struct kiocb *iocb, ssize_t size,
					int error, unsigned int flags)
{
	struct inode *inode = file_inode(iocb->ki_filp);
	struct zonefs_inode_info *zi = ZONEFS_I(inode);

	if (error) {
		zonefs_io_error(inode, true);
		return error;
	}

	if (size && zi->i_ztype != ZONEFS_ZTYPE_CNV) {
		/*
		 * Note that we may be seeing completions out of order,
		 * but that is not a problem since a write completed
		 * successfully necessarily means that all preceding writes
		 * were also successful. So we can safely increase the inode
		 * size to the write end location.
		 */
		mutex_lock(&zi->i_truncate_mutex);
		if (i_size_read(inode) < iocb->ki_pos + size) {
			zonefs_update_stats(inode, iocb->ki_pos + size);
			i_size_write(inode, iocb->ki_pos + size);
		}
		mutex_unlock(&zi->i_truncate_mutex);
	}

	return 0;
}

static const struct iomap_dio_ops zonefs_write_dio_ops = {
	.end_io			= zonefs_file_write_dio_end_io,
};

static ssize_t zonefs_file_dio_append(struct kiocb *iocb, struct iov_iter *from)
{
	struct inode *inode = file_inode(iocb->ki_filp);
	struct zonefs_inode_info *zi = ZONEFS_I(inode);
	struct block_device *bdev = inode->i_sb->s_bdev;
	unsigned int max;
	struct bio *bio;
	ssize_t size;
	int nr_pages;
	ssize_t ret;

<<<<<<< HEAD
	nr_pages = iov_iter_npages(from, BIO_MAX_PAGES);
	if (!nr_pages)
		return 0;

=======
>>>>>>> 84569f32
	max = queue_max_zone_append_sectors(bdev_get_queue(bdev));
	max = ALIGN_DOWN(max << SECTOR_SHIFT, inode->i_sb->s_blocksize);
	iov_iter_truncate(from, max);

<<<<<<< HEAD
=======
	nr_pages = iov_iter_npages(from, BIO_MAX_PAGES);
	if (!nr_pages)
		return 0;

>>>>>>> 84569f32
	bio = bio_alloc_bioset(GFP_NOFS, nr_pages, &fs_bio_set);
	if (!bio)
		return -ENOMEM;

	bio_set_dev(bio, bdev);
	bio->bi_iter.bi_sector = zi->i_zsector;
	bio->bi_write_hint = iocb->ki_hint;
	bio->bi_ioprio = iocb->ki_ioprio;
	bio->bi_opf = REQ_OP_ZONE_APPEND | REQ_SYNC | REQ_IDLE;
	if (iocb->ki_flags & IOCB_DSYNC)
		bio->bi_opf |= REQ_FUA;

	ret = bio_iov_iter_get_pages(bio, from);
	if (unlikely(ret)) {
		bio_io_error(bio);
		return ret;
	}
	size = bio->bi_iter.bi_size;
	task_io_account_write(ret);

	if (iocb->ki_flags & IOCB_HIPRI)
		bio_set_polled(bio, iocb);

	ret = submit_bio_wait(bio);

	bio_put(bio);

	zonefs_file_write_dio_end_io(iocb, size, ret, 0);
	if (ret >= 0) {
		iocb->ki_pos += size;
		return size;
	}

	return ret;
}

/*
 * Handle direct writes. For sequential zone files, this is the only possible
 * write path. For these files, check that the user is issuing writes
 * sequentially from the end of the file. This code assumes that the block layer
 * delivers write requests to the device in sequential order. This is always the
 * case if a block IO scheduler implementing the ELEVATOR_F_ZBD_SEQ_WRITE
 * elevator feature is being used (e.g. mq-deadline). The block layer always
 * automatically select such an elevator for zoned block devices during the
 * device initialization.
 */
static ssize_t zonefs_file_dio_write(struct kiocb *iocb, struct iov_iter *from)
{
	struct inode *inode = file_inode(iocb->ki_filp);
	struct zonefs_inode_info *zi = ZONEFS_I(inode);
	struct super_block *sb = inode->i_sb;
	bool sync = is_sync_kiocb(iocb);
	bool append = false;
	size_t count;
	ssize_t ret;

	/*
	 * For async direct IOs to sequential zone files, refuse IOCB_NOWAIT
	 * as this can cause write reordering (e.g. the first aio gets EAGAIN
	 * on the inode lock but the second goes through but is now unaligned).
	 */
	if (zi->i_ztype == ZONEFS_ZTYPE_SEQ && !sync &&
	    (iocb->ki_flags & IOCB_NOWAIT))
		return -EOPNOTSUPP;

	if (iocb->ki_flags & IOCB_NOWAIT) {
		if (!inode_trylock(inode))
			return -EAGAIN;
	} else {
		inode_lock(inode);
	}

	ret = generic_write_checks(iocb, from);
	if (ret <= 0)
		goto inode_unlock;

	iov_iter_truncate(from, zi->i_max_size - iocb->ki_pos);
	count = iov_iter_count(from);

	if ((iocb->ki_pos | count) & (sb->s_blocksize - 1)) {
		ret = -EINVAL;
		goto inode_unlock;
	}

	/* Enforce sequential writes (append only) in sequential zones */
	if (zi->i_ztype == ZONEFS_ZTYPE_SEQ) {
		mutex_lock(&zi->i_truncate_mutex);
		if (iocb->ki_pos != zi->i_wpoffset) {
			mutex_unlock(&zi->i_truncate_mutex);
			ret = -EINVAL;
			goto inode_unlock;
		}
		mutex_unlock(&zi->i_truncate_mutex);
		append = sync;
	}

	if (append)
		ret = zonefs_file_dio_append(iocb, from);
	else
		ret = iomap_dio_rw(iocb, from, &zonefs_iomap_ops,
				   &zonefs_write_dio_ops, sync);
	if (zi->i_ztype == ZONEFS_ZTYPE_SEQ &&
	    (ret > 0 || ret == -EIOCBQUEUED)) {
		if (ret > 0)
			count = ret;
		mutex_lock(&zi->i_truncate_mutex);
		zi->i_wpoffset += count;
		mutex_unlock(&zi->i_truncate_mutex);
	}

inode_unlock:
	inode_unlock(inode);

	return ret;
}

static ssize_t zonefs_file_buffered_write(struct kiocb *iocb,
					  struct iov_iter *from)
{
	struct inode *inode = file_inode(iocb->ki_filp);
	struct zonefs_inode_info *zi = ZONEFS_I(inode);
	ssize_t ret;

	/*
	 * Direct IO writes are mandatory for sequential zone files so that the
	 * write IO issuing order is preserved.
	 */
	if (zi->i_ztype != ZONEFS_ZTYPE_CNV)
		return -EIO;

	if (iocb->ki_flags & IOCB_NOWAIT) {
		if (!inode_trylock(inode))
			return -EAGAIN;
	} else {
		inode_lock(inode);
	}

	ret = generic_write_checks(iocb, from);
	if (ret <= 0)
		goto inode_unlock;

	iov_iter_truncate(from, zi->i_max_size - iocb->ki_pos);

	ret = iomap_file_buffered_write(iocb, from, &zonefs_iomap_ops);
	if (ret > 0)
		iocb->ki_pos += ret;
	else if (ret == -EIO)
		zonefs_io_error(inode, true);

inode_unlock:
	inode_unlock(inode);
	if (ret > 0)
		ret = generic_write_sync(iocb, ret);

	return ret;
}

static ssize_t zonefs_file_write_iter(struct kiocb *iocb, struct iov_iter *from)
{
	struct inode *inode = file_inode(iocb->ki_filp);

	if (unlikely(IS_IMMUTABLE(inode)))
		return -EPERM;

	if (sb_rdonly(inode->i_sb))
		return -EROFS;

	/* Write operations beyond the zone size are not allowed */
	if (iocb->ki_pos >= ZONEFS_I(inode)->i_max_size)
		return -EFBIG;

	if (iocb->ki_flags & IOCB_DIRECT)
		return zonefs_file_dio_write(iocb, from);

	return zonefs_file_buffered_write(iocb, from);
}

static int zonefs_file_read_dio_end_io(struct kiocb *iocb, ssize_t size,
				       int error, unsigned int flags)
{
	if (error) {
		zonefs_io_error(file_inode(iocb->ki_filp), false);
		return error;
	}

	return 0;
}

static const struct iomap_dio_ops zonefs_read_dio_ops = {
	.end_io			= zonefs_file_read_dio_end_io,
};

static ssize_t zonefs_file_read_iter(struct kiocb *iocb, struct iov_iter *to)
{
	struct inode *inode = file_inode(iocb->ki_filp);
	struct zonefs_inode_info *zi = ZONEFS_I(inode);
	struct super_block *sb = inode->i_sb;
	loff_t isize;
	ssize_t ret;

	/* Offline zones cannot be read */
	if (unlikely(IS_IMMUTABLE(inode) && !(inode->i_mode & 0777)))
		return -EPERM;

	if (iocb->ki_pos >= zi->i_max_size)
		return 0;

	if (iocb->ki_flags & IOCB_NOWAIT) {
		if (!inode_trylock_shared(inode))
			return -EAGAIN;
	} else {
		inode_lock_shared(inode);
	}

	/* Limit read operations to written data */
	mutex_lock(&zi->i_truncate_mutex);
	isize = i_size_read(inode);
	if (iocb->ki_pos >= isize) {
		mutex_unlock(&zi->i_truncate_mutex);
		ret = 0;
		goto inode_unlock;
	}
	iov_iter_truncate(to, isize - iocb->ki_pos);
	mutex_unlock(&zi->i_truncate_mutex);

	if (iocb->ki_flags & IOCB_DIRECT) {
		size_t count = iov_iter_count(to);

		if ((iocb->ki_pos | count) & (sb->s_blocksize - 1)) {
			ret = -EINVAL;
			goto inode_unlock;
		}
		file_accessed(iocb->ki_filp);
		ret = iomap_dio_rw(iocb, to, &zonefs_iomap_ops,
				   &zonefs_read_dio_ops, is_sync_kiocb(iocb));
	} else {
		ret = generic_file_read_iter(iocb, to);
		if (ret == -EIO)
			zonefs_io_error(inode, false);
	}

inode_unlock:
	inode_unlock_shared(inode);

	return ret;
}

static const struct file_operations zonefs_file_operations = {
	.open		= generic_file_open,
	.fsync		= zonefs_file_fsync,
	.mmap		= zonefs_file_mmap,
	.llseek		= zonefs_file_llseek,
	.read_iter	= zonefs_file_read_iter,
	.write_iter	= zonefs_file_write_iter,
	.splice_read	= generic_file_splice_read,
	.splice_write	= iter_file_splice_write,
	.iopoll		= iomap_dio_iopoll,
};

static struct kmem_cache *zonefs_inode_cachep;

static struct inode *zonefs_alloc_inode(struct super_block *sb)
{
	struct zonefs_inode_info *zi;

	zi = kmem_cache_alloc(zonefs_inode_cachep, GFP_KERNEL);
	if (!zi)
		return NULL;

	inode_init_once(&zi->i_vnode);
	mutex_init(&zi->i_truncate_mutex);
	init_rwsem(&zi->i_mmap_sem);

	return &zi->i_vnode;
}

static void zonefs_free_inode(struct inode *inode)
{
	kmem_cache_free(zonefs_inode_cachep, ZONEFS_I(inode));
}

/*
 * File system stat.
 */
static int zonefs_statfs(struct dentry *dentry, struct kstatfs *buf)
{
	struct super_block *sb = dentry->d_sb;
	struct zonefs_sb_info *sbi = ZONEFS_SB(sb);
	enum zonefs_ztype t;
	u64 fsid;

	buf->f_type = ZONEFS_MAGIC;
	buf->f_bsize = sb->s_blocksize;
	buf->f_namelen = ZONEFS_NAME_MAX;

	spin_lock(&sbi->s_lock);

	buf->f_blocks = sbi->s_blocks;
	if (WARN_ON(sbi->s_used_blocks > sbi->s_blocks))
		buf->f_bfree = 0;
	else
		buf->f_bfree = buf->f_blocks - sbi->s_used_blocks;
	buf->f_bavail = buf->f_bfree;

	for (t = 0; t < ZONEFS_ZTYPE_MAX; t++) {
		if (sbi->s_nr_files[t])
			buf->f_files += sbi->s_nr_files[t] + 1;
	}
	buf->f_ffree = 0;

	spin_unlock(&sbi->s_lock);

	fsid = le64_to_cpup((void *)sbi->s_uuid.b) ^
		le64_to_cpup((void *)sbi->s_uuid.b + sizeof(u64));
	buf->f_fsid.val[0] = (u32)fsid;
	buf->f_fsid.val[1] = (u32)(fsid >> 32);

	return 0;
}

enum {
	Opt_errors_ro, Opt_errors_zro, Opt_errors_zol, Opt_errors_repair,
	Opt_err,
};

static const match_table_t tokens = {
	{ Opt_errors_ro,	"errors=remount-ro"},
	{ Opt_errors_zro,	"errors=zone-ro"},
	{ Opt_errors_zol,	"errors=zone-offline"},
	{ Opt_errors_repair,	"errors=repair"},
	{ Opt_err,		NULL}
};

static int zonefs_parse_options(struct super_block *sb, char *options)
{
	struct zonefs_sb_info *sbi = ZONEFS_SB(sb);
	substring_t args[MAX_OPT_ARGS];
	char *p;

	if (!options)
		return 0;

	while ((p = strsep(&options, ",")) != NULL) {
		int token;

		if (!*p)
			continue;

		token = match_token(p, tokens, args);
		switch (token) {
		case Opt_errors_ro:
			sbi->s_mount_opts &= ~ZONEFS_MNTOPT_ERRORS_MASK;
			sbi->s_mount_opts |= ZONEFS_MNTOPT_ERRORS_RO;
			break;
		case Opt_errors_zro:
			sbi->s_mount_opts &= ~ZONEFS_MNTOPT_ERRORS_MASK;
			sbi->s_mount_opts |= ZONEFS_MNTOPT_ERRORS_ZRO;
			break;
		case Opt_errors_zol:
			sbi->s_mount_opts &= ~ZONEFS_MNTOPT_ERRORS_MASK;
			sbi->s_mount_opts |= ZONEFS_MNTOPT_ERRORS_ZOL;
			break;
		case Opt_errors_repair:
			sbi->s_mount_opts &= ~ZONEFS_MNTOPT_ERRORS_MASK;
			sbi->s_mount_opts |= ZONEFS_MNTOPT_ERRORS_REPAIR;
			break;
		default:
			return -EINVAL;
		}
	}

	return 0;
}

static int zonefs_show_options(struct seq_file *seq, struct dentry *root)
{
	struct zonefs_sb_info *sbi = ZONEFS_SB(root->d_sb);

	if (sbi->s_mount_opts & ZONEFS_MNTOPT_ERRORS_RO)
		seq_puts(seq, ",errors=remount-ro");
	if (sbi->s_mount_opts & ZONEFS_MNTOPT_ERRORS_ZRO)
		seq_puts(seq, ",errors=zone-ro");
	if (sbi->s_mount_opts & ZONEFS_MNTOPT_ERRORS_ZOL)
		seq_puts(seq, ",errors=zone-offline");
	if (sbi->s_mount_opts & ZONEFS_MNTOPT_ERRORS_REPAIR)
		seq_puts(seq, ",errors=repair");

	return 0;
}

static int zonefs_remount(struct super_block *sb, int *flags, char *data)
{
	sync_filesystem(sb);

	return zonefs_parse_options(sb, data);
}

static const struct super_operations zonefs_sops = {
	.alloc_inode	= zonefs_alloc_inode,
	.free_inode	= zonefs_free_inode,
	.statfs		= zonefs_statfs,
	.remount_fs	= zonefs_remount,
	.show_options	= zonefs_show_options,
};

static const struct inode_operations zonefs_dir_inode_operations = {
	.lookup		= simple_lookup,
	.setattr	= zonefs_inode_setattr,
};

static void zonefs_init_dir_inode(struct inode *parent, struct inode *inode,
				  enum zonefs_ztype type)
{
	struct super_block *sb = parent->i_sb;

	inode->i_ino = blkdev_nr_zones(sb->s_bdev->bd_disk) + type + 1;
	inode_init_owner(inode, parent, S_IFDIR | 0555);
	inode->i_op = &zonefs_dir_inode_operations;
	inode->i_fop = &simple_dir_operations;
	set_nlink(inode, 2);
	inc_nlink(parent);
}

static void zonefs_init_file_inode(struct inode *inode, struct blk_zone *zone,
				   enum zonefs_ztype type)
{
	struct super_block *sb = inode->i_sb;
	struct zonefs_sb_info *sbi = ZONEFS_SB(sb);
	struct zonefs_inode_info *zi = ZONEFS_I(inode);

	inode->i_ino = zone->start >> sbi->s_zone_sectors_shift;
	inode->i_mode = S_IFREG | sbi->s_perm;

	zi->i_ztype = type;
	zi->i_zsector = zone->start;
	zi->i_max_size = min_t(loff_t, MAX_LFS_FILESIZE,
			       zone->len << SECTOR_SHIFT);
	zi->i_wpoffset = zonefs_check_zone_condition(inode, zone, true, true);

	inode->i_uid = sbi->s_uid;
	inode->i_gid = sbi->s_gid;
	inode->i_size = zi->i_wpoffset;
	inode->i_blocks = zone->len;

	inode->i_op = &zonefs_file_inode_operations;
	inode->i_fop = &zonefs_file_operations;
	inode->i_mapping->a_ops = &zonefs_file_aops;

	sb->s_maxbytes = max(zi->i_max_size, sb->s_maxbytes);
	sbi->s_blocks += zi->i_max_size >> sb->s_blocksize_bits;
	sbi->s_used_blocks += zi->i_wpoffset >> sb->s_blocksize_bits;
}

static struct dentry *zonefs_create_inode(struct dentry *parent,
					const char *name, struct blk_zone *zone,
					enum zonefs_ztype type)
{
	struct inode *dir = d_inode(parent);
	struct dentry *dentry;
	struct inode *inode;

	dentry = d_alloc_name(parent, name);
	if (!dentry)
		return NULL;

	inode = new_inode(parent->d_sb);
	if (!inode)
		goto dput;

	inode->i_ctime = inode->i_mtime = inode->i_atime = dir->i_ctime;
	if (zone)
		zonefs_init_file_inode(inode, zone, type);
	else
		zonefs_init_dir_inode(dir, inode, type);
	d_add(dentry, inode);
	dir->i_size++;

	return dentry;

dput:
	dput(dentry);

	return NULL;
}

struct zonefs_zone_data {
	struct super_block	*sb;
	unsigned int		nr_zones[ZONEFS_ZTYPE_MAX];
	struct blk_zone		*zones;
};

/*
 * Create a zone group and populate it with zone files.
 */
static int zonefs_create_zgroup(struct zonefs_zone_data *zd,
				enum zonefs_ztype type)
{
	struct super_block *sb = zd->sb;
	struct zonefs_sb_info *sbi = ZONEFS_SB(sb);
	struct blk_zone *zone, *next, *end;
	const char *zgroup_name;
	char *file_name;
	struct dentry *dir;
	unsigned int n = 0;
	int ret;

	/* If the group is empty, there is nothing to do */
	if (!zd->nr_zones[type])
		return 0;

	file_name = kmalloc(ZONEFS_NAME_MAX, GFP_KERNEL);
	if (!file_name)
		return -ENOMEM;

	if (type == ZONEFS_ZTYPE_CNV)
		zgroup_name = "cnv";
	else
		zgroup_name = "seq";

	dir = zonefs_create_inode(sb->s_root, zgroup_name, NULL, type);
	if (!dir) {
		ret = -ENOMEM;
		goto free;
	}

	/*
	 * The first zone contains the super block: skip it.
	 */
	end = zd->zones + blkdev_nr_zones(sb->s_bdev->bd_disk);
	for (zone = &zd->zones[1]; zone < end; zone = next) {

		next = zone + 1;
		if (zonefs_zone_type(zone) != type)
			continue;

		/*
		 * For conventional zones, contiguous zones can be aggregated
		 * together to form larger files. Note that this overwrites the
		 * length of the first zone of the set of contiguous zones
		 * aggregated together. If one offline or read-only zone is
		 * found, assume that all zones aggregated have the same
		 * condition.
		 */
		if (type == ZONEFS_ZTYPE_CNV &&
		    (sbi->s_features & ZONEFS_F_AGGRCNV)) {
			for (; next < end; next++) {
				if (zonefs_zone_type(next) != type)
					break;
				zone->len += next->len;
				if (next->cond == BLK_ZONE_COND_READONLY &&
				    zone->cond != BLK_ZONE_COND_OFFLINE)
					zone->cond = BLK_ZONE_COND_READONLY;
				else if (next->cond == BLK_ZONE_COND_OFFLINE)
					zone->cond = BLK_ZONE_COND_OFFLINE;
			}
		}

		/*
		 * Use the file number within its group as file name.
		 */
		snprintf(file_name, ZONEFS_NAME_MAX - 1, "%u", n);
		if (!zonefs_create_inode(dir, file_name, zone, type)) {
			ret = -ENOMEM;
			goto free;
		}

		n++;
	}

	zonefs_info(sb, "Zone group \"%s\" has %u file%s\n",
		    zgroup_name, n, n > 1 ? "s" : "");

	sbi->s_nr_files[type] = n;
	ret = 0;

free:
	kfree(file_name);

	return ret;
}

static int zonefs_get_zone_info_cb(struct blk_zone *zone, unsigned int idx,
				   void *data)
{
	struct zonefs_zone_data *zd = data;

	/*
	 * Count the number of usable zones: the first zone at index 0 contains
	 * the super block and is ignored.
	 */
	switch (zone->type) {
	case BLK_ZONE_TYPE_CONVENTIONAL:
		zone->wp = zone->start + zone->len;
		if (idx)
			zd->nr_zones[ZONEFS_ZTYPE_CNV]++;
		break;
	case BLK_ZONE_TYPE_SEQWRITE_REQ:
	case BLK_ZONE_TYPE_SEQWRITE_PREF:
		if (idx)
			zd->nr_zones[ZONEFS_ZTYPE_SEQ]++;
		break;
	default:
		zonefs_err(zd->sb, "Unsupported zone type 0x%x\n",
			   zone->type);
		return -EIO;
	}

	memcpy(&zd->zones[idx], zone, sizeof(struct blk_zone));

	return 0;
}

static int zonefs_get_zone_info(struct zonefs_zone_data *zd)
{
	struct block_device *bdev = zd->sb->s_bdev;
	int ret;

	zd->zones = kvcalloc(blkdev_nr_zones(bdev->bd_disk),
			     sizeof(struct blk_zone), GFP_KERNEL);
	if (!zd->zones)
		return -ENOMEM;

	/* Get zones information from the device */
	ret = blkdev_report_zones(bdev, 0, BLK_ALL_ZONES,
				  zonefs_get_zone_info_cb, zd);
	if (ret < 0) {
		zonefs_err(zd->sb, "Zone report failed %d\n", ret);
		return ret;
	}

	if (ret != blkdev_nr_zones(bdev->bd_disk)) {
		zonefs_err(zd->sb, "Invalid zone report (%d/%u zones)\n",
			   ret, blkdev_nr_zones(bdev->bd_disk));
		return -EIO;
	}

	return 0;
}

static inline void zonefs_cleanup_zone_info(struct zonefs_zone_data *zd)
{
	kvfree(zd->zones);
}

/*
 * Read super block information from the device.
 */
static int zonefs_read_super(struct super_block *sb)
{
	struct zonefs_sb_info *sbi = ZONEFS_SB(sb);
	struct zonefs_super *super;
	u32 crc, stored_crc;
	struct page *page;
	struct bio_vec bio_vec;
	struct bio bio;
	int ret;

	page = alloc_page(GFP_KERNEL);
	if (!page)
		return -ENOMEM;

	bio_init(&bio, &bio_vec, 1);
	bio.bi_iter.bi_sector = 0;
	bio.bi_opf = REQ_OP_READ;
	bio_set_dev(&bio, sb->s_bdev);
	bio_add_page(&bio, page, PAGE_SIZE, 0);

	ret = submit_bio_wait(&bio);
	if (ret)
		goto free_page;

	super = kmap(page);

	ret = -EINVAL;
	if (le32_to_cpu(super->s_magic) != ZONEFS_MAGIC)
		goto unmap;

	stored_crc = le32_to_cpu(super->s_crc);
	super->s_crc = 0;
	crc = crc32(~0U, (unsigned char *)super, sizeof(struct zonefs_super));
	if (crc != stored_crc) {
		zonefs_err(sb, "Invalid checksum (Expected 0x%08x, got 0x%08x)",
			   crc, stored_crc);
		goto unmap;
	}

	sbi->s_features = le64_to_cpu(super->s_features);
	if (sbi->s_features & ~ZONEFS_F_DEFINED_FEATURES) {
		zonefs_err(sb, "Unknown features set 0x%llx\n",
			   sbi->s_features);
		goto unmap;
	}

	if (sbi->s_features & ZONEFS_F_UID) {
		sbi->s_uid = make_kuid(current_user_ns(),
				       le32_to_cpu(super->s_uid));
		if (!uid_valid(sbi->s_uid)) {
			zonefs_err(sb, "Invalid UID feature\n");
			goto unmap;
		}
	}

	if (sbi->s_features & ZONEFS_F_GID) {
		sbi->s_gid = make_kgid(current_user_ns(),
				       le32_to_cpu(super->s_gid));
		if (!gid_valid(sbi->s_gid)) {
			zonefs_err(sb, "Invalid GID feature\n");
			goto unmap;
		}
	}

	if (sbi->s_features & ZONEFS_F_PERM)
		sbi->s_perm = le32_to_cpu(super->s_perm);

	if (memchr_inv(super->s_reserved, 0, sizeof(super->s_reserved))) {
		zonefs_err(sb, "Reserved area is being used\n");
		goto unmap;
	}

	import_uuid(&sbi->s_uuid, super->s_uuid);
	ret = 0;

unmap:
	kunmap(page);
free_page:
	__free_page(page);

	return ret;
}

/*
 * Check that the device is zoned. If it is, get the list of zones and create
 * sub-directories and files according to the device zone configuration and
 * format options.
 */
static int zonefs_fill_super(struct super_block *sb, void *data, int silent)
{
	struct zonefs_zone_data zd;
	struct zonefs_sb_info *sbi;
	struct inode *inode;
	enum zonefs_ztype t;
	int ret;

	if (!bdev_is_zoned(sb->s_bdev)) {
		zonefs_err(sb, "Not a zoned block device\n");
		return -EINVAL;
	}

	/*
	 * Initialize super block information: the maximum file size is updated
	 * when the zone files are created so that the format option
	 * ZONEFS_F_AGGRCNV which increases the maximum file size of a file
	 * beyond the zone size is taken into account.
	 */
	sbi = kzalloc(sizeof(*sbi), GFP_KERNEL);
	if (!sbi)
		return -ENOMEM;

	spin_lock_init(&sbi->s_lock);
	sb->s_fs_info = sbi;
	sb->s_magic = ZONEFS_MAGIC;
	sb->s_maxbytes = 0;
	sb->s_op = &zonefs_sops;
	sb->s_time_gran	= 1;

	/*
	 * The block size is set to the device physical sector size to ensure
	 * that write operations on 512e devices (512B logical block and 4KB
	 * physical block) are always aligned to the device physical blocks,
	 * as mandated by the ZBC/ZAC specifications.
	 */
	sb_set_blocksize(sb, bdev_physical_block_size(sb->s_bdev));
	sbi->s_zone_sectors_shift = ilog2(bdev_zone_sectors(sb->s_bdev));
	sbi->s_uid = GLOBAL_ROOT_UID;
	sbi->s_gid = GLOBAL_ROOT_GID;
	sbi->s_perm = 0640;
	sbi->s_mount_opts = ZONEFS_MNTOPT_ERRORS_RO;

	ret = zonefs_read_super(sb);
	if (ret)
		return ret;

	ret = zonefs_parse_options(sb, data);
	if (ret)
		return ret;

	memset(&zd, 0, sizeof(struct zonefs_zone_data));
	zd.sb = sb;
	ret = zonefs_get_zone_info(&zd);
	if (ret)
		goto cleanup;

	zonefs_info(sb, "Mounting %u zones",
		    blkdev_nr_zones(sb->s_bdev->bd_disk));

	/* Create root directory inode */
	ret = -ENOMEM;
	inode = new_inode(sb);
	if (!inode)
		goto cleanup;

	inode->i_ino = blkdev_nr_zones(sb->s_bdev->bd_disk);
	inode->i_mode = S_IFDIR | 0555;
	inode->i_ctime = inode->i_mtime = inode->i_atime = current_time(inode);
	inode->i_op = &zonefs_dir_inode_operations;
	inode->i_fop = &simple_dir_operations;
	set_nlink(inode, 2);

	sb->s_root = d_make_root(inode);
	if (!sb->s_root)
		goto cleanup;

	/* Create and populate files in zone groups directories */
	for (t = 0; t < ZONEFS_ZTYPE_MAX; t++) {
		ret = zonefs_create_zgroup(&zd, t);
		if (ret)
			break;
	}

cleanup:
	zonefs_cleanup_zone_info(&zd);

	return ret;
}

static struct dentry *zonefs_mount(struct file_system_type *fs_type,
				   int flags, const char *dev_name, void *data)
{
	return mount_bdev(fs_type, flags, dev_name, data, zonefs_fill_super);
}

static void zonefs_kill_super(struct super_block *sb)
{
	struct zonefs_sb_info *sbi = ZONEFS_SB(sb);

	if (sb->s_root)
		d_genocide(sb->s_root);
	kill_block_super(sb);
	kfree(sbi);
}

/*
 * File system definition and registration.
 */
static struct file_system_type zonefs_type = {
	.owner		= THIS_MODULE,
	.name		= "zonefs",
	.mount		= zonefs_mount,
	.kill_sb	= zonefs_kill_super,
	.fs_flags	= FS_REQUIRES_DEV,
};

static int __init zonefs_init_inodecache(void)
{
	zonefs_inode_cachep = kmem_cache_create("zonefs_inode_cache",
			sizeof(struct zonefs_inode_info), 0,
			(SLAB_RECLAIM_ACCOUNT | SLAB_MEM_SPREAD | SLAB_ACCOUNT),
			NULL);
	if (zonefs_inode_cachep == NULL)
		return -ENOMEM;
	return 0;
}

static void zonefs_destroy_inodecache(void)
{
	/*
	 * Make sure all delayed rcu free inodes are flushed before we
	 * destroy the inode cache.
	 */
	rcu_barrier();
	kmem_cache_destroy(zonefs_inode_cachep);
}

static int __init zonefs_init(void)
{
	int ret;

	BUILD_BUG_ON(sizeof(struct zonefs_super) != ZONEFS_SUPER_SIZE);

	ret = zonefs_init_inodecache();
	if (ret)
		return ret;

	ret = register_filesystem(&zonefs_type);
	if (ret) {
		zonefs_destroy_inodecache();
		return ret;
	}

	return 0;
}

static void __exit zonefs_exit(void)
{
	zonefs_destroy_inodecache();
	unregister_filesystem(&zonefs_type);
}

MODULE_AUTHOR("Damien Le Moal");
MODULE_DESCRIPTION("Zone file system for zoned block devices");
MODULE_LICENSE("GPL");
module_init(zonefs_init);
module_exit(zonefs_exit);<|MERGE_RESOLUTION|>--- conflicted
+++ resolved
@@ -607,24 +607,14 @@
 	int nr_pages;
 	ssize_t ret;
 
-<<<<<<< HEAD
+	max = queue_max_zone_append_sectors(bdev_get_queue(bdev));
+	max = ALIGN_DOWN(max << SECTOR_SHIFT, inode->i_sb->s_blocksize);
+	iov_iter_truncate(from, max);
+
 	nr_pages = iov_iter_npages(from, BIO_MAX_PAGES);
 	if (!nr_pages)
 		return 0;
 
-=======
->>>>>>> 84569f32
-	max = queue_max_zone_append_sectors(bdev_get_queue(bdev));
-	max = ALIGN_DOWN(max << SECTOR_SHIFT, inode->i_sb->s_blocksize);
-	iov_iter_truncate(from, max);
-
-<<<<<<< HEAD
-=======
-	nr_pages = iov_iter_npages(from, BIO_MAX_PAGES);
-	if (!nr_pages)
-		return 0;
-
->>>>>>> 84569f32
 	bio = bio_alloc_bioset(GFP_NOFS, nr_pages, &fs_bio_set);
 	if (!bio)
 		return -ENOMEM;
