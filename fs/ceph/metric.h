--- conflicted
+++ resolved
@@ -155,36 +155,7 @@
 	struct percpu_counter i_caps_hit;
 	struct percpu_counter i_caps_mis;
 
-<<<<<<< HEAD
-	spinlock_t read_metric_lock;
-	u64 total_reads;
-	u64 read_size_sum;
-	u64 read_size_min;
-	u64 read_size_max;
-	ktime_t read_latency_sum;
-	ktime_t read_latency_sq_sum;
-	ktime_t read_latency_min;
-	ktime_t read_latency_max;
-
-	spinlock_t write_metric_lock;
-	u64 total_writes;
-	u64 write_size_sum;
-	u64 write_size_min;
-	u64 write_size_max;
-	ktime_t write_latency_sum;
-	ktime_t write_latency_sq_sum;
-	ktime_t write_latency_min;
-	ktime_t write_latency_max;
-
-	spinlock_t metadata_metric_lock;
-	u64 total_metadatas;
-	ktime_t metadata_latency_sum;
-	ktime_t metadata_latency_sq_sum;
-	ktime_t metadata_latency_min;
-	ktime_t metadata_latency_max;
-=======
 	struct ceph_metric metric[METRIC_MAX];
->>>>>>> df0cc57e
 
 	/* The total number of directories and files that are opened */
 	atomic64_t opened_files;
@@ -219,17 +190,6 @@
 	percpu_counter_inc(&m->i_caps_mis);
 }
 
-<<<<<<< HEAD
-extern void ceph_update_read_metrics(struct ceph_client_metric *m,
-				     ktime_t r_start, ktime_t r_end,
-				     unsigned int size, int rc);
-extern void ceph_update_write_metrics(struct ceph_client_metric *m,
-				      ktime_t r_start, ktime_t r_end,
-				      unsigned int size, int rc);
-extern void ceph_update_metadata_metrics(struct ceph_client_metric *m,
-				         ktime_t r_start, ktime_t r_end,
-					 int rc);
-=======
 extern void ceph_update_metrics(struct ceph_metric *m,
 				ktime_t r_start, ktime_t r_end,
 				unsigned int size, int rc);
@@ -262,5 +222,4 @@
 	ceph_update_metrics(&m->metric[METRIC_COPYFROM],
 			    r_start, r_end, size, rc);
 }
->>>>>>> df0cc57e
 #endif /* _FS_CEPH_MDS_METRIC_H */