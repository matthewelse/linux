--- conflicted
+++ resolved
@@ -461,7 +461,6 @@
 		  unsigned int type, struct symbol *sym, int addend)
 {
 	struct reloc *reloc;
-<<<<<<< HEAD
 
 	if (!sec->reloc && !elf_create_reloc_section(elf, sec, SHT_RELA))
 		return -1;
@@ -473,19 +472,6 @@
 	}
 	memset(reloc, 0, sizeof(*reloc));
 
-=======
-
-	if (!sec->reloc && !elf_create_reloc_section(elf, sec, SHT_RELA))
-		return -1;
-
-	reloc = malloc(sizeof(*reloc));
-	if (!reloc) {
-		perror("malloc");
-		return -1;
-	}
-	memset(reloc, 0, sizeof(*reloc));
-
->>>>>>> 8e0eb2fb
 	reloc->sec = sec->reloc;
 	reloc->offset = offset;
 	reloc->type = type;
@@ -731,11 +717,7 @@
 
 struct symbol *elf_create_undef_symbol(struct elf *elf, const char *name)
 {
-<<<<<<< HEAD
-	struct section *symtab;
-=======
 	struct section *symtab, *symtab_shndx;
->>>>>>> 8e0eb2fb
 	struct symbol *sym;
 	Elf_Data *data;
 	Elf_Scn *s;
@@ -780,18 +762,13 @@
 	data->d_buf = &sym->sym;
 	data->d_size = sizeof(sym->sym);
 	data->d_align = 1;
-<<<<<<< HEAD
-=======
 	data->d_type = ELF_T_SYM;
->>>>>>> 8e0eb2fb
 
 	sym->idx = symtab->len / sizeof(sym->sym);
 
 	symtab->len += data->d_size;
 	symtab->changed = true;
 
-<<<<<<< HEAD
-=======
 	symtab_shndx = find_section_by_name(elf, ".symtab_shndx");
 	if (symtab_shndx) {
 		s = elf_getscn(elf->elf, symtab_shndx->idx);
@@ -815,7 +792,6 @@
 		symtab_shndx->changed = true;
 	}
 
->>>>>>> 8e0eb2fb
 	sym->sec = find_section_by_index(elf, 0);
 
 	elf_add_symbol(elf, sym);
