/*
 * Copyright (C) 2015 IT University of Copenhagen. All rights reserved.
 * Initial release: Matias Bjorling <m@bjorling.me>
 *
 * This program is free software; you can redistribute it and/or
 * modify it under the terms of the GNU General Public License version
 * 2 as published by the Free Software Foundation.
 *
 * This program is distributed in the hope that it will be useful, but
 * WITHOUT ANY WARRANTY; without even the implied warranty of
 * MERCHANTABILITY or FITNESS FOR A PARTICULAR PURPOSE.  See the GNU
 * General Public License for more details.
 *
 * You should have received a copy of the GNU General Public License
 * along with this program; see the file COPYING.  If not, write to
 * the Free Software Foundation, 675 Mass Ave, Cambridge, MA 02139,
 * USA.
 *
 */

#include <linux/list.h>
#include <linux/types.h>
#include <linux/sem.h>
#include <linux/bitmap.h>
#include <linux/moduleparam.h>
#include <linux/miscdevice.h>
#include <linux/lightnvm.h>
#include <linux/sched/sysctl.h>

static LIST_HEAD(nvm_tgt_types);
static DECLARE_RWSEM(nvm_tgtt_lock);
static LIST_HEAD(nvm_mgrs);
static LIST_HEAD(nvm_devices);
static DECLARE_RWSEM(nvm_lock);

struct nvm_tgt_type *nvm_find_target_type(const char *name, int lock)
{
	struct nvm_tgt_type *tmp, *tt = NULL;

	if (lock)
		down_write(&nvm_tgtt_lock);

	list_for_each_entry(tmp, &nvm_tgt_types, list)
		if (!strcmp(name, tmp->name)) {
			tt = tmp;
			break;
		}

	if (lock)
		up_write(&nvm_tgtt_lock);
	return tt;
}
EXPORT_SYMBOL(nvm_find_target_type);

int nvm_register_tgt_type(struct nvm_tgt_type *tt)
{
	int ret = 0;

	down_write(&nvm_tgtt_lock);
	if (nvm_find_target_type(tt->name, 0))
		ret = -EEXIST;
	else
		list_add(&tt->list, &nvm_tgt_types);
	up_write(&nvm_tgtt_lock);

	return ret;
}
EXPORT_SYMBOL(nvm_register_tgt_type);

void nvm_unregister_tgt_type(struct nvm_tgt_type *tt)
{
	if (!tt)
		return;

	down_write(&nvm_lock);
	list_del(&tt->list);
	up_write(&nvm_lock);
}
EXPORT_SYMBOL(nvm_unregister_tgt_type);

void *nvm_dev_dma_alloc(struct nvm_dev *dev, gfp_t mem_flags,
							dma_addr_t *dma_handler)
{
	return dev->ops->dev_dma_alloc(dev, dev->dma_pool, mem_flags,
								dma_handler);
}
EXPORT_SYMBOL(nvm_dev_dma_alloc);

void nvm_dev_dma_free(struct nvm_dev *dev, void *addr, dma_addr_t dma_handler)
{
	dev->ops->dev_dma_free(dev->dma_pool, addr, dma_handler);
}
EXPORT_SYMBOL(nvm_dev_dma_free);

static struct nvmm_type *nvm_find_mgr_type(const char *name)
{
	struct nvmm_type *mt;

	list_for_each_entry(mt, &nvm_mgrs, list)
		if (!strcmp(name, mt->name))
			return mt;

	return NULL;
}

static struct nvmm_type *nvm_init_mgr(struct nvm_dev *dev)
{
	struct nvmm_type *mt;
	int ret;

	lockdep_assert_held(&nvm_lock);

	list_for_each_entry(mt, &nvm_mgrs, list) {
		if (strncmp(dev->sb.mmtype, mt->name, NVM_MMTYPE_LEN))
			continue;

		ret = mt->register_mgr(dev);
		if (ret < 0) {
			pr_err("nvm: media mgr failed to init (%d) on dev %s\n",
								ret, dev->name);
			return NULL; /* initialization failed */
		} else if (ret > 0)
			return mt;
	}

	return NULL;
}

int nvm_register_mgr(struct nvmm_type *mt)
{
	struct nvm_dev *dev;
	int ret = 0;

	down_write(&nvm_lock);
	if (nvm_find_mgr_type(mt->name)) {
		ret = -EEXIST;
		goto finish;
	} else {
		list_add(&mt->list, &nvm_mgrs);
	}

	/* try to register media mgr if any device have none configured */
	list_for_each_entry(dev, &nvm_devices, devices) {
		if (dev->mt)
			continue;

		dev->mt = nvm_init_mgr(dev);
	}
finish:
	up_write(&nvm_lock);

	return ret;
}
EXPORT_SYMBOL(nvm_register_mgr);

void nvm_unregister_mgr(struct nvmm_type *mt)
{
	if (!mt)
		return;

	down_write(&nvm_lock);
	list_del(&mt->list);
	up_write(&nvm_lock);
}
EXPORT_SYMBOL(nvm_unregister_mgr);

static struct nvm_dev *nvm_find_nvm_dev(const char *name)
{
	struct nvm_dev *dev;

	list_for_each_entry(dev, &nvm_devices, devices)
		if (!strcmp(name, dev->name))
			return dev;

	return NULL;
}

static void nvm_tgt_generic_to_addr_mode(struct nvm_tgt_dev *tgt_dev,
					 struct nvm_rq *rqd)
{
	struct nvm_dev *dev = tgt_dev->parent;
	int i;

	if (rqd->nr_ppas > 1) {
		for (i = 0; i < rqd->nr_ppas; i++) {
			rqd->ppa_list[i] = dev->mt->trans_ppa(tgt_dev,
					rqd->ppa_list[i], TRANS_TGT_TO_DEV);
			rqd->ppa_list[i] = generic_to_dev_addr(dev,
							rqd->ppa_list[i]);
		}
	} else {
		rqd->ppa_addr = dev->mt->trans_ppa(tgt_dev, rqd->ppa_addr,
						TRANS_TGT_TO_DEV);
		rqd->ppa_addr = generic_to_dev_addr(dev, rqd->ppa_addr);
	}
}

int nvm_set_bb_tbl(struct nvm_dev *dev, struct ppa_addr *ppas, int nr_ppas,
								int type)
{
	struct nvm_rq rqd;
	int ret;

	if (nr_ppas > dev->ops->max_phys_sect) {
		pr_err("nvm: unable to update all sysblocks atomically\n");
		return -EINVAL;
	}

	memset(&rqd, 0, sizeof(struct nvm_rq));

	nvm_set_rqd_ppalist(dev, &rqd, ppas, nr_ppas, 1);
	nvm_generic_to_addr_mode(dev, &rqd);

	ret = dev->ops->set_bb_tbl(dev, &rqd.ppa_addr, rqd.nr_ppas, type);
	nvm_free_rqd_ppalist(dev, &rqd);
	if (ret) {
		pr_err("nvm: sysblk failed bb mark\n");
		return -EINVAL;
	}

	return 0;
}
EXPORT_SYMBOL(nvm_set_bb_tbl);

int nvm_set_tgt_bb_tbl(struct nvm_tgt_dev *tgt_dev, struct ppa_addr *ppas,
		       int nr_ppas, int type)
{
	struct nvm_dev *dev = tgt_dev->parent;
	struct nvm_rq rqd;
	int ret;

	if (nr_ppas > dev->ops->max_phys_sect) {
		pr_err("nvm: unable to update all blocks atomically\n");
		return -EINVAL;
	}

	memset(&rqd, 0, sizeof(struct nvm_rq));

	nvm_set_rqd_ppalist(dev, &rqd, ppas, nr_ppas, 1);
	nvm_tgt_generic_to_addr_mode(tgt_dev, &rqd);

	ret = dev->ops->set_bb_tbl(dev, &rqd.ppa_addr, rqd.nr_ppas, type);
	nvm_free_rqd_ppalist(dev, &rqd);
	if (ret) {
		pr_err("nvm: sysblk failed bb mark\n");
		return -EINVAL;
	}

	return 0;
}
EXPORT_SYMBOL(nvm_set_tgt_bb_tbl);

int nvm_max_phys_sects(struct nvm_tgt_dev *tgt_dev)
{
	struct nvm_dev *dev = tgt_dev->parent;

	return dev->ops->max_phys_sect;
}
EXPORT_SYMBOL(nvm_max_phys_sects);

int nvm_submit_io(struct nvm_tgt_dev *tgt_dev, struct nvm_rq *rqd)
{
	struct nvm_dev *dev = tgt_dev->parent;

	return dev->mt->submit_io(tgt_dev, rqd);
}
EXPORT_SYMBOL(nvm_submit_io);

int nvm_erase_blk(struct nvm_tgt_dev *tgt_dev, struct ppa_addr *p, int flags)
{
	struct nvm_dev *dev = tgt_dev->parent;

	return dev->mt->erase_blk(tgt_dev, p, flags);
}
EXPORT_SYMBOL(nvm_erase_blk);

int nvm_get_l2p_tbl(struct nvm_tgt_dev *tgt_dev, u64 slba, u32 nlb,
		    nvm_l2p_update_fn *update_l2p, void *priv)
{
	struct nvm_dev *dev = tgt_dev->parent;

	if (!dev->ops->get_l2p_tbl)
		return 0;

	return dev->ops->get_l2p_tbl(dev, slba, nlb, update_l2p, priv);
}
EXPORT_SYMBOL(nvm_get_l2p_tbl);

int nvm_get_area(struct nvm_tgt_dev *tgt_dev, sector_t *lba, sector_t len)
{
	struct nvm_dev *dev = tgt_dev->parent;

	return dev->mt->get_area(dev, lba, len);
}
EXPORT_SYMBOL(nvm_get_area);

void nvm_put_area(struct nvm_tgt_dev *tgt_dev, sector_t lba)
{
	struct nvm_dev *dev = tgt_dev->parent;

	dev->mt->put_area(dev, lba);
}
EXPORT_SYMBOL(nvm_put_area);

void nvm_addr_to_generic_mode(struct nvm_dev *dev, struct nvm_rq *rqd)
{
	int i;

	if (rqd->nr_ppas > 1) {
		for (i = 0; i < rqd->nr_ppas; i++)
			rqd->ppa_list[i] = dev_to_generic_addr(dev,
							rqd->ppa_list[i]);
	} else {
		rqd->ppa_addr = dev_to_generic_addr(dev, rqd->ppa_addr);
	}
}
EXPORT_SYMBOL(nvm_addr_to_generic_mode);

void nvm_generic_to_addr_mode(struct nvm_dev *dev, struct nvm_rq *rqd)
{
	int i;

	if (rqd->nr_ppas > 1) {
		for (i = 0; i < rqd->nr_ppas; i++)
			rqd->ppa_list[i] = generic_to_dev_addr(dev,
							rqd->ppa_list[i]);
	} else {
		rqd->ppa_addr = generic_to_dev_addr(dev, rqd->ppa_addr);
	}
}
EXPORT_SYMBOL(nvm_generic_to_addr_mode);

int nvm_set_rqd_ppalist(struct nvm_dev *dev, struct nvm_rq *rqd,
			const struct ppa_addr *ppas, int nr_ppas, int vblk)
{
	struct nvm_geo *geo = &dev->geo;
	int i, plane_cnt, pl_idx;
	struct ppa_addr ppa;

	if ((!vblk || geo->plane_mode == NVM_PLANE_SINGLE) && nr_ppas == 1) {
		rqd->nr_ppas = nr_ppas;
		rqd->ppa_addr = ppas[0];

		return 0;
	}

	rqd->nr_ppas = nr_ppas;
	rqd->ppa_list = nvm_dev_dma_alloc(dev, GFP_KERNEL, &rqd->dma_ppa_list);
	if (!rqd->ppa_list) {
		pr_err("nvm: failed to allocate dma memory\n");
		return -ENOMEM;
	}

	if (!vblk) {
		for (i = 0; i < nr_ppas; i++)
			rqd->ppa_list[i] = ppas[i];
	} else {
		plane_cnt = geo->plane_mode;
		rqd->nr_ppas *= plane_cnt;

		for (i = 0; i < nr_ppas; i++) {
			for (pl_idx = 0; pl_idx < plane_cnt; pl_idx++) {
				ppa = ppas[i];
				ppa.g.pl = pl_idx;
				rqd->ppa_list[(pl_idx * nr_ppas) + i] = ppa;
			}
		}
	}

	return 0;
}
EXPORT_SYMBOL(nvm_set_rqd_ppalist);

void nvm_free_rqd_ppalist(struct nvm_dev *dev, struct nvm_rq *rqd)
{
	if (!rqd->ppa_list)
		return;

	nvm_dev_dma_free(dev, rqd->ppa_list, rqd->dma_ppa_list);
}
EXPORT_SYMBOL(nvm_free_rqd_ppalist);

int nvm_erase_ppa(struct nvm_dev *dev, struct ppa_addr *ppas, int nr_ppas,
								int flags)
{
	struct nvm_rq rqd;
	int ret;

	if (!dev->ops->erase_block)
		return 0;

	memset(&rqd, 0, sizeof(struct nvm_rq));

	ret = nvm_set_rqd_ppalist(dev, &rqd, ppas, nr_ppas, 1);
	if (ret)
		return ret;

	nvm_generic_to_addr_mode(dev, &rqd);

	rqd.flags = flags;

	ret = dev->ops->erase_block(dev, &rqd);

	nvm_free_rqd_ppalist(dev, &rqd);

	return ret;
}
EXPORT_SYMBOL(nvm_erase_ppa);

void nvm_end_io(struct nvm_rq *rqd, int error)
{
	rqd->error = error;
	rqd->end_io(rqd);
}
EXPORT_SYMBOL(nvm_end_io);

static void nvm_end_io_sync(struct nvm_rq *rqd)
{
	struct completion *waiting = rqd->wait;

	rqd->wait = NULL;

	complete(waiting);
}

static int __nvm_submit_ppa(struct nvm_dev *dev, struct nvm_rq *rqd, int opcode,
						int flags, void *buf, int len)
{
	DECLARE_COMPLETION_ONSTACK(wait);
	struct bio *bio;
	int ret;
	unsigned long hang_check;

	bio = bio_map_kern(dev->q, buf, len, GFP_KERNEL);
	if (IS_ERR_OR_NULL(bio))
		return -ENOMEM;

	nvm_generic_to_addr_mode(dev, rqd);

	rqd->dev = NULL;
	rqd->opcode = opcode;
	rqd->flags = flags;
	rqd->bio = bio;
	rqd->wait = &wait;
	rqd->end_io = nvm_end_io_sync;

	ret = dev->ops->submit_io(dev, rqd);
	if (ret) {
		bio_put(bio);
		return ret;
	}

	/* Prevent hang_check timer from firing at us during very long I/O */
	hang_check = sysctl_hung_task_timeout_secs;
	if (hang_check)
		while (!wait_for_completion_io_timeout(&wait,
							hang_check * (HZ/2)))
			;
	else
		wait_for_completion_io(&wait);

	return rqd->error;
}

/**
 * nvm_submit_ppa_list - submit user-defined ppa list to device. The user must
 *			 take to free ppa list if necessary.
 * @dev:	device
 * @ppa_list:	user created ppa_list
 * @nr_ppas:	length of ppa_list
 * @opcode:	device opcode
 * @flags:	device flags
 * @buf:	data buffer
 * @len:	data buffer length
 */
int nvm_submit_ppa_list(struct nvm_dev *dev, struct ppa_addr *ppa_list,
			int nr_ppas, int opcode, int flags, void *buf, int len)
{
	struct nvm_rq rqd;

	if (dev->ops->max_phys_sect < nr_ppas)
		return -EINVAL;

	memset(&rqd, 0, sizeof(struct nvm_rq));

	rqd.nr_ppas = nr_ppas;
	if (nr_ppas > 1)
		rqd.ppa_list = ppa_list;
	else
		rqd.ppa_addr = ppa_list[0];

	return __nvm_submit_ppa(dev, &rqd, opcode, flags, buf, len);
}
EXPORT_SYMBOL(nvm_submit_ppa_list);

/**
 * nvm_submit_ppa - submit PPAs to device. PPAs will automatically be unfolded
 *		    as single, dual, quad plane PPAs depending on device type.
 * @dev:	device
 * @ppa:	user created ppa_list
 * @nr_ppas:	length of ppa_list
 * @opcode:	device opcode
 * @flags:	device flags
 * @buf:	data buffer
 * @len:	data buffer length
 */
int nvm_submit_ppa(struct nvm_dev *dev, struct ppa_addr *ppa, int nr_ppas,
				int opcode, int flags, void *buf, int len)
{
	struct nvm_rq rqd;
	int ret;

	memset(&rqd, 0, sizeof(struct nvm_rq));
	ret = nvm_set_rqd_ppalist(dev, &rqd, ppa, nr_ppas, 1);
	if (ret)
		return ret;

	ret = __nvm_submit_ppa(dev, &rqd, opcode, flags, buf, len);

	nvm_free_rqd_ppalist(dev, &rqd);

	return ret;
}
EXPORT_SYMBOL(nvm_submit_ppa);

/*
 * folds a bad block list from its plane representation to its virtual
 * block representation. The fold is done in place and reduced size is
 * returned.
 *
 * If any of the planes status are bad or grown bad block, the virtual block
 * is marked bad. If not bad, the first plane state acts as the block state.
 */
int nvm_bb_tbl_fold(struct nvm_dev *dev, u8 *blks, int nr_blks)
{
	struct nvm_geo *geo = &dev->geo;
	int blk, offset, pl, blktype;

	if (nr_blks != geo->blks_per_lun * geo->plane_mode)
		return -EINVAL;

	for (blk = 0; blk < geo->blks_per_lun; blk++) {
		offset = blk * geo->plane_mode;
		blktype = blks[offset];

		/* Bad blocks on any planes take precedence over other types */
		for (pl = 0; pl < geo->plane_mode; pl++) {
			if (blks[offset + pl] &
					(NVM_BLK_T_BAD|NVM_BLK_T_GRWN_BAD)) {
				blktype = blks[offset + pl];
				break;
			}
		}

		blks[blk] = blktype;
	}

	return geo->blks_per_lun;
}
EXPORT_SYMBOL(nvm_bb_tbl_fold);

int nvm_get_bb_tbl(struct nvm_dev *dev, struct ppa_addr ppa, u8 *blks)
{
	ppa = generic_to_dev_addr(dev, ppa);

	return dev->ops->get_bb_tbl(dev, ppa, blks);
}
EXPORT_SYMBOL(nvm_get_bb_tbl);

int nvm_get_tgt_bb_tbl(struct nvm_tgt_dev *tgt_dev, struct ppa_addr ppa,
		       u8 *blks)
{
	struct nvm_dev *dev = tgt_dev->parent;

	ppa = dev->mt->trans_ppa(tgt_dev, ppa, TRANS_TGT_TO_DEV);
	return nvm_get_bb_tbl(dev, ppa, blks);
}
EXPORT_SYMBOL(nvm_get_tgt_bb_tbl);

static int nvm_init_slc_tbl(struct nvm_dev *dev, struct nvm_id_group *grp)
{
	struct nvm_geo *geo = &dev->geo;
	int i;

	dev->lps_per_blk = geo->pgs_per_blk;
	dev->lptbl = kcalloc(dev->lps_per_blk, sizeof(int), GFP_KERNEL);
	if (!dev->lptbl)
		return -ENOMEM;

	/* Just a linear array */
	for (i = 0; i < dev->lps_per_blk; i++)
		dev->lptbl[i] = i;

	return 0;
}

static int nvm_init_mlc_tbl(struct nvm_dev *dev, struct nvm_id_group *grp)
{
	int i, p;
	struct nvm_id_lp_mlc *mlc = &grp->lptbl.mlc;

	if (!mlc->num_pairs)
		return 0;

	dev->lps_per_blk = mlc->num_pairs;
	dev->lptbl = kcalloc(dev->lps_per_blk, sizeof(int), GFP_KERNEL);
	if (!dev->lptbl)
		return -ENOMEM;

	/* The lower page table encoding consists of a list of bytes, where each
	 * has a lower and an upper half. The first half byte maintains the
	 * increment value and every value after is an offset added to the
	 * previous incrementation value
	 */
	dev->lptbl[0] = mlc->pairs[0] & 0xF;
	for (i = 1; i < dev->lps_per_blk; i++) {
		p = mlc->pairs[i >> 1];
		if (i & 0x1) /* upper */
			dev->lptbl[i] = dev->lptbl[i - 1] + ((p & 0xF0) >> 4);
		else /* lower */
			dev->lptbl[i] = dev->lptbl[i - 1] + (p & 0xF);
	}

	return 0;
}

static int nvm_core_init(struct nvm_dev *dev)
{
	struct nvm_id *id = &dev->identity;
	struct nvm_id_group *grp = &id->groups[0];
	struct nvm_geo *geo = &dev->geo;
	int ret;

	/* Whole device values */
	geo->nr_chnls = grp->num_ch;
	geo->luns_per_chnl = grp->num_lun;

	/* Generic device values */
	geo->pgs_per_blk = grp->num_pg;
	geo->blks_per_lun = grp->num_blk;
	geo->nr_planes = grp->num_pln;
	geo->fpg_size = grp->fpg_sz;
	geo->pfpg_size = grp->fpg_sz * grp->num_pln;
	geo->sec_size = grp->csecs;
	geo->oob_size = grp->sos;
	geo->sec_per_pg = grp->fpg_sz / grp->csecs;
	geo->mccap = grp->mccap;
	memcpy(&geo->ppaf, &id->ppaf, sizeof(struct nvm_addr_format));

	geo->plane_mode = NVM_PLANE_SINGLE;
	geo->max_rq_size = dev->ops->max_phys_sect * geo->sec_size;

	if (grp->mpos & 0x020202)
		geo->plane_mode = NVM_PLANE_DOUBLE;
	if (grp->mpos & 0x040404)
		geo->plane_mode = NVM_PLANE_QUAD;

	if (grp->mtype != 0) {
		pr_err("nvm: memory type not supported\n");
		return -EINVAL;
	}

	/* calculated values */
	geo->sec_per_pl = geo->sec_per_pg * geo->nr_planes;
	geo->sec_per_blk = geo->sec_per_pl * geo->pgs_per_blk;
	geo->sec_per_lun = geo->sec_per_blk * geo->blks_per_lun;
	geo->nr_luns = geo->luns_per_chnl * geo->nr_chnls;

	dev->total_secs = geo->nr_luns * geo->sec_per_lun;
	dev->lun_map = kcalloc(BITS_TO_LONGS(geo->nr_luns),
					sizeof(unsigned long), GFP_KERNEL);
	if (!dev->lun_map)
		return -ENOMEM;

	switch (grp->fmtype) {
	case NVM_ID_FMTYPE_SLC:
		if (nvm_init_slc_tbl(dev, grp)) {
			ret = -ENOMEM;
			goto err_fmtype;
		}
		break;
	case NVM_ID_FMTYPE_MLC:
		if (nvm_init_mlc_tbl(dev, grp)) {
			ret = -ENOMEM;
			goto err_fmtype;
		}
		break;
	default:
		pr_err("nvm: flash type not supported\n");
		ret = -EINVAL;
		goto err_fmtype;
	}

	mutex_init(&dev->mlock);
	spin_lock_init(&dev->lock);

	blk_queue_logical_block_size(dev->q, geo->sec_size);

	return 0;
err_fmtype:
	kfree(dev->lun_map);
	return ret;
}

static void nvm_free_mgr(struct nvm_dev *dev)
{
	if (!dev->mt)
		return;

	dev->mt->unregister_mgr(dev);
	dev->mt = NULL;
}

void nvm_free(struct nvm_dev *dev)
{
	if (!dev)
		return;

	nvm_free_mgr(dev);

	if (dev->dma_pool)
		dev->ops->destroy_dma_pool(dev->dma_pool);

	kfree(dev->lptbl);
	kfree(dev->lun_map);
	kfree(dev);
}

static int nvm_init(struct nvm_dev *dev)
{
	struct nvm_geo *geo = &dev->geo;
	int ret = -EINVAL;

	if (!dev->q || !dev->ops)
		return ret;

	if (dev->ops->identity(dev, &dev->identity)) {
		pr_err("nvm: device could not be identified\n");
		goto err;
	}

	pr_debug("nvm: ver:%x nvm_vendor:%x groups:%u\n",
			dev->identity.ver_id, dev->identity.vmnt,
							dev->identity.cgrps);

	if (dev->identity.ver_id != 1) {
		pr_err("nvm: device not supported by kernel.");
		goto err;
	}

	if (dev->identity.cgrps != 1) {
		pr_err("nvm: only one group configuration supported.");
		goto err;
	}

	ret = nvm_core_init(dev);
	if (ret) {
		pr_err("nvm: could not initialize core structures.\n");
		goto err;
	}

	pr_info("nvm: registered %s [%u/%u/%u/%u/%u/%u]\n",
			dev->name, geo->sec_per_pg, geo->nr_planes,
			geo->pgs_per_blk, geo->blks_per_lun,
			geo->nr_luns, geo->nr_chnls);
	return 0;
err:
	pr_err("nvm: failed to initialize nvm\n");
	return ret;
}

struct nvm_dev *nvm_alloc_dev(int node)
{
	return kzalloc_node(sizeof(struct nvm_dev), GFP_KERNEL, node);
}
EXPORT_SYMBOL(nvm_alloc_dev);

int nvm_register(struct nvm_dev *dev)
{
	int ret;

	ret = nvm_init(dev);
	if (ret)
		goto err_init;

	if (dev->ops->max_phys_sect > 256) {
		pr_info("nvm: max sectors supported is 256.\n");
		ret = -EINVAL;
		goto err_init;
	}

	if (dev->ops->max_phys_sect > 1) {
		dev->dma_pool = dev->ops->create_dma_pool(dev, "ppalist");
		if (!dev->dma_pool) {
			pr_err("nvm: could not create dma pool\n");
			ret = -ENOMEM;
			goto err_init;
		}
	}

	if (dev->identity.cap & NVM_ID_DCAP_BBLKMGMT) {
		ret = nvm_get_sysblock(dev, &dev->sb);
		if (!ret)
			pr_err("nvm: device not initialized.\n");
		else if (ret < 0)
			pr_err("nvm: err (%d) on device initialization\n", ret);
	}

	/* register device with a supported media manager */
	down_write(&nvm_lock);
	if (ret > 0)
		dev->mt = nvm_init_mgr(dev);
	list_add(&dev->devices, &nvm_devices);
	up_write(&nvm_lock);

	return 0;
err_init:
	kfree(dev->lun_map);
	return ret;
}
EXPORT_SYMBOL(nvm_register);

void nvm_unregister(struct nvm_dev *dev)
{
	down_write(&nvm_lock);
	list_del(&dev->devices);
	up_write(&nvm_lock);

	nvm_free(dev);
}
EXPORT_SYMBOL(nvm_unregister);

static int __nvm_configure_create(struct nvm_ioctl_create *create)
{
	struct nvm_dev *dev;
	struct nvm_ioctl_create_simple *s;

	down_write(&nvm_lock);
	dev = nvm_find_nvm_dev(create->dev);
	up_write(&nvm_lock);

	if (!dev) {
		pr_err("nvm: device not found\n");
		return -EINVAL;
	}

	if (!dev->mt) {
		pr_info("nvm: device has no media manager registered.\n");
		return -ENODEV;
	}

	if (create->conf.type != NVM_CONFIG_TYPE_SIMPLE) {
		pr_err("nvm: config type not valid\n");
		return -EINVAL;
	}
	s = &create->conf.s;

	if (s->lun_begin > s->lun_end || s->lun_end > dev->geo.nr_luns) {
		pr_err("nvm: lun out of bound (%u:%u > %u)\n",
			s->lun_begin, s->lun_end, dev->geo.nr_luns);
		return -EINVAL;
	}

	return dev->mt->create_tgt(dev, create);
}

<<<<<<< HEAD
=======
#ifdef CONFIG_NVM_DEBUG
static int nvm_configure_show(const char *val)
{
	struct nvm_dev *dev;
	char opcode, devname[DISK_NAME_LEN];
	int ret;

	ret = sscanf(val, "%c %32s", &opcode, devname);
	if (ret != 2) {
		pr_err("nvm: invalid command. Use \"opcode devicename\".\n");
		return -EINVAL;
	}

	down_write(&nvm_lock);
	dev = nvm_find_nvm_dev(devname);
	up_write(&nvm_lock);
	if (!dev) {
		pr_err("nvm: device not found\n");
		return -EINVAL;
	}

	if (!dev->mt)
		return 0;

	dev->mt->lun_info_print(dev);

	return 0;
}

static int nvm_configure_remove(const char *val)
{
	struct nvm_ioctl_remove remove;
	struct nvm_dev *dev;
	char opcode;
	int ret = 0;

	ret = sscanf(val, "%c %256s", &opcode, remove.tgtname);
	if (ret != 2) {
		pr_err("nvm: invalid command. Use \"d targetname\".\n");
		return -EINVAL;
	}

	remove.flags = 0;

	list_for_each_entry(dev, &nvm_devices, devices) {
		ret = dev->mt->remove_tgt(dev, &remove);
		if (!ret)
			break;
	}

	return ret;
}

static int nvm_configure_create(const char *val)
{
	struct nvm_ioctl_create create;
	char opcode;
	int lun_begin, lun_end, ret;

	ret = sscanf(val, "%c %256s %256s %48s %u:%u", &opcode, create.dev,
						create.tgtname, create.tgttype,
						&lun_begin, &lun_end);
	if (ret != 6) {
		pr_err("nvm: invalid command. Use \"opcode device name tgttype lun_begin:lun_end\".\n");
		return -EINVAL;
	}

	create.flags = 0;
	create.conf.type = NVM_CONFIG_TYPE_SIMPLE;
	create.conf.s.lun_begin = lun_begin;
	create.conf.s.lun_end = lun_end;

	return __nvm_configure_create(&create);
}


/* Exposes administrative interface through /sys/module/lnvm/configure_by_str */
static int nvm_configure_by_str_event(const char *val,
					const struct kernel_param *kp)
{
	char opcode;
	int ret;

	ret = sscanf(val, "%c", &opcode);
	if (ret != 1) {
		pr_err("nvm: string must have the format of \"cmd ...\"\n");
		return -EINVAL;
	}

	switch (opcode) {
	case 'a':
		return nvm_configure_create(val);
	case 'd':
		return nvm_configure_remove(val);
	case 's':
		return nvm_configure_show(val);
	default:
		pr_err("nvm: invalid command\n");
		return -EINVAL;
	}

	return 0;
}

static int nvm_configure_get(char *buf, const struct kernel_param *kp)
{
	int sz;
	struct nvm_dev *dev;

	sz = sprintf(buf, "available devices:\n");
	down_write(&nvm_lock);
	list_for_each_entry(dev, &nvm_devices, devices) {
		if (sz > 4095 - DISK_NAME_LEN - 2)
			break;
		sz += sprintf(buf + sz, " %32s\n", dev->name);
	}
	up_write(&nvm_lock);

	return sz;
}

static const struct kernel_param_ops nvm_configure_by_str_event_param_ops = {
	.set	= nvm_configure_by_str_event,
	.get	= nvm_configure_get,
};

/*
 * Not available as modular, but easiest way to remain compatible with
 * existing boot arg behaviour is to continue using module param here.
 */
#undef MODULE_PARAM_PREFIX
#define MODULE_PARAM_PREFIX	"lnvm."

module_param_cb(configure_debug, &nvm_configure_by_str_event_param_ops, NULL,
									0644);

#endif /* CONFIG_NVM_DEBUG */

>>>>>>> 190cc65e
static long nvm_ioctl_info(struct file *file, void __user *arg)
{
	struct nvm_ioctl_info *info;
	struct nvm_tgt_type *tt;
	int tgt_iter = 0;

	if (!capable(CAP_SYS_ADMIN))
		return -EPERM;

	info = memdup_user(arg, sizeof(struct nvm_ioctl_info));
	if (IS_ERR(info))
		return -EFAULT;

	info->version[0] = NVM_VERSION_MAJOR;
	info->version[1] = NVM_VERSION_MINOR;
	info->version[2] = NVM_VERSION_PATCH;

	down_write(&nvm_lock);
	list_for_each_entry(tt, &nvm_tgt_types, list) {
		struct nvm_ioctl_info_tgt *tgt = &info->tgts[tgt_iter];

		tgt->version[0] = tt->version[0];
		tgt->version[1] = tt->version[1];
		tgt->version[2] = tt->version[2];
		strncpy(tgt->tgtname, tt->name, NVM_TTYPE_NAME_MAX);

		tgt_iter++;
	}

	info->tgtsize = tgt_iter;
	up_write(&nvm_lock);

	if (copy_to_user(arg, info, sizeof(struct nvm_ioctl_info))) {
		kfree(info);
		return -EFAULT;
	}

	kfree(info);
	return 0;
}

static long nvm_ioctl_get_devices(struct file *file, void __user *arg)
{
	struct nvm_ioctl_get_devices *devices;
	struct nvm_dev *dev;
	int i = 0;

	if (!capable(CAP_SYS_ADMIN))
		return -EPERM;

	devices = kzalloc(sizeof(struct nvm_ioctl_get_devices), GFP_KERNEL);
	if (!devices)
		return -ENOMEM;

	down_write(&nvm_lock);
	list_for_each_entry(dev, &nvm_devices, devices) {
		struct nvm_ioctl_device_info *info = &devices->info[i];

		sprintf(info->devname, "%s", dev->name);
		if (dev->mt) {
			info->bmversion[0] = dev->mt->version[0];
			info->bmversion[1] = dev->mt->version[1];
			info->bmversion[2] = dev->mt->version[2];
			sprintf(info->bmname, "%s", dev->mt->name);
		} else {
			sprintf(info->bmname, "none");
		}

		i++;
		if (i > 31) {
			pr_err("nvm: max 31 devices can be reported.\n");
			break;
		}
	}
	up_write(&nvm_lock);

	devices->nr_devices = i;

	if (copy_to_user(arg, devices,
			 sizeof(struct nvm_ioctl_get_devices))) {
		kfree(devices);
		return -EFAULT;
	}

	kfree(devices);
	return 0;
}

static long nvm_ioctl_dev_create(struct file *file, void __user *arg)
{
	struct nvm_ioctl_create create;

	if (!capable(CAP_SYS_ADMIN))
		return -EPERM;

	if (copy_from_user(&create, arg, sizeof(struct nvm_ioctl_create)))
		return -EFAULT;

	create.dev[DISK_NAME_LEN - 1] = '\0';
	create.tgttype[NVM_TTYPE_NAME_MAX - 1] = '\0';
	create.tgtname[DISK_NAME_LEN - 1] = '\0';

	if (create.flags != 0) {
		pr_err("nvm: no flags supported\n");
		return -EINVAL;
	}

	return __nvm_configure_create(&create);
}

static long nvm_ioctl_dev_remove(struct file *file, void __user *arg)
{
	struct nvm_ioctl_remove remove;
	struct nvm_dev *dev;
	int ret = 0;

	if (!capable(CAP_SYS_ADMIN))
		return -EPERM;

	if (copy_from_user(&remove, arg, sizeof(struct nvm_ioctl_remove)))
		return -EFAULT;

	remove.tgtname[DISK_NAME_LEN - 1] = '\0';

	if (remove.flags != 0) {
		pr_err("nvm: no flags supported\n");
		return -EINVAL;
	}

	list_for_each_entry(dev, &nvm_devices, devices) {
		ret = dev->mt->remove_tgt(dev, &remove);
		if (!ret)
			break;
	}

	return ret;
}

static void nvm_setup_nvm_sb_info(struct nvm_sb_info *info)
{
	info->seqnr = 1;
	info->erase_cnt = 0;
	info->version = 1;
}

static long __nvm_ioctl_dev_init(struct nvm_ioctl_dev_init *init)
{
	struct nvm_dev *dev;
	struct nvm_sb_info info;
	int ret;

	down_write(&nvm_lock);
	dev = nvm_find_nvm_dev(init->dev);
	up_write(&nvm_lock);
	if (!dev) {
		pr_err("nvm: device not found\n");
		return -EINVAL;
	}

	nvm_setup_nvm_sb_info(&info);

	strncpy(info.mmtype, init->mmtype, NVM_MMTYPE_LEN);
	info.fs_ppa.ppa = -1;

	if (dev->identity.cap & NVM_ID_DCAP_BBLKMGMT) {
		ret = nvm_init_sysblock(dev, &info);
		if (ret)
			return ret;
	}

	memcpy(&dev->sb, &info, sizeof(struct nvm_sb_info));

	down_write(&nvm_lock);
	dev->mt = nvm_init_mgr(dev);
	up_write(&nvm_lock);

	return 0;
}

static long nvm_ioctl_dev_init(struct file *file, void __user *arg)
{
	struct nvm_ioctl_dev_init init;

	if (!capable(CAP_SYS_ADMIN))
		return -EPERM;

	if (copy_from_user(&init, arg, sizeof(struct nvm_ioctl_dev_init)))
		return -EFAULT;

	if (init.flags != 0) {
		pr_err("nvm: no flags supported\n");
		return -EINVAL;
	}

	init.dev[DISK_NAME_LEN - 1] = '\0';

	return __nvm_ioctl_dev_init(&init);
}

static long nvm_ioctl_dev_factory(struct file *file, void __user *arg)
{
	struct nvm_ioctl_dev_factory fact;
	struct nvm_dev *dev;

	if (!capable(CAP_SYS_ADMIN))
		return -EPERM;

	if (copy_from_user(&fact, arg, sizeof(struct nvm_ioctl_dev_factory)))
		return -EFAULT;

	fact.dev[DISK_NAME_LEN - 1] = '\0';

	if (fact.flags & ~(NVM_FACTORY_NR_BITS - 1))
		return -EINVAL;

	down_write(&nvm_lock);
	dev = nvm_find_nvm_dev(fact.dev);
	up_write(&nvm_lock);
	if (!dev) {
		pr_err("nvm: device not found\n");
		return -EINVAL;
	}

	nvm_free_mgr(dev);

	if (dev->identity.cap & NVM_ID_DCAP_BBLKMGMT)
		return nvm_dev_factory(dev, fact.flags);

	return 0;
}

static long nvm_ctl_ioctl(struct file *file, uint cmd, unsigned long arg)
{
	void __user *argp = (void __user *)arg;

	switch (cmd) {
	case NVM_INFO:
		return nvm_ioctl_info(file, argp);
	case NVM_GET_DEVICES:
		return nvm_ioctl_get_devices(file, argp);
	case NVM_DEV_CREATE:
		return nvm_ioctl_dev_create(file, argp);
	case NVM_DEV_REMOVE:
		return nvm_ioctl_dev_remove(file, argp);
	case NVM_DEV_INIT:
		return nvm_ioctl_dev_init(file, argp);
	case NVM_DEV_FACTORY:
		return nvm_ioctl_dev_factory(file, argp);
	}
	return 0;
}

static const struct file_operations _ctl_fops = {
	.open = nonseekable_open,
	.unlocked_ioctl = nvm_ctl_ioctl,
	.owner = THIS_MODULE,
	.llseek  = noop_llseek,
};

static struct miscdevice _nvm_misc = {
	.minor		= MISC_DYNAMIC_MINOR,
	.name		= "lightnvm",
	.nodename	= "lightnvm/control",
	.fops		= &_ctl_fops,
};
builtin_misc_device(_nvm_misc);<|MERGE_RESOLUTION|>--- conflicted
+++ resolved
@@ -864,147 +864,6 @@
 	return dev->mt->create_tgt(dev, create);
 }
 
-<<<<<<< HEAD
-=======
-#ifdef CONFIG_NVM_DEBUG
-static int nvm_configure_show(const char *val)
-{
-	struct nvm_dev *dev;
-	char opcode, devname[DISK_NAME_LEN];
-	int ret;
-
-	ret = sscanf(val, "%c %32s", &opcode, devname);
-	if (ret != 2) {
-		pr_err("nvm: invalid command. Use \"opcode devicename\".\n");
-		return -EINVAL;
-	}
-
-	down_write(&nvm_lock);
-	dev = nvm_find_nvm_dev(devname);
-	up_write(&nvm_lock);
-	if (!dev) {
-		pr_err("nvm: device not found\n");
-		return -EINVAL;
-	}
-
-	if (!dev->mt)
-		return 0;
-
-	dev->mt->lun_info_print(dev);
-
-	return 0;
-}
-
-static int nvm_configure_remove(const char *val)
-{
-	struct nvm_ioctl_remove remove;
-	struct nvm_dev *dev;
-	char opcode;
-	int ret = 0;
-
-	ret = sscanf(val, "%c %256s", &opcode, remove.tgtname);
-	if (ret != 2) {
-		pr_err("nvm: invalid command. Use \"d targetname\".\n");
-		return -EINVAL;
-	}
-
-	remove.flags = 0;
-
-	list_for_each_entry(dev, &nvm_devices, devices) {
-		ret = dev->mt->remove_tgt(dev, &remove);
-		if (!ret)
-			break;
-	}
-
-	return ret;
-}
-
-static int nvm_configure_create(const char *val)
-{
-	struct nvm_ioctl_create create;
-	char opcode;
-	int lun_begin, lun_end, ret;
-
-	ret = sscanf(val, "%c %256s %256s %48s %u:%u", &opcode, create.dev,
-						create.tgtname, create.tgttype,
-						&lun_begin, &lun_end);
-	if (ret != 6) {
-		pr_err("nvm: invalid command. Use \"opcode device name tgttype lun_begin:lun_end\".\n");
-		return -EINVAL;
-	}
-
-	create.flags = 0;
-	create.conf.type = NVM_CONFIG_TYPE_SIMPLE;
-	create.conf.s.lun_begin = lun_begin;
-	create.conf.s.lun_end = lun_end;
-
-	return __nvm_configure_create(&create);
-}
-
-
-/* Exposes administrative interface through /sys/module/lnvm/configure_by_str */
-static int nvm_configure_by_str_event(const char *val,
-					const struct kernel_param *kp)
-{
-	char opcode;
-	int ret;
-
-	ret = sscanf(val, "%c", &opcode);
-	if (ret != 1) {
-		pr_err("nvm: string must have the format of \"cmd ...\"\n");
-		return -EINVAL;
-	}
-
-	switch (opcode) {
-	case 'a':
-		return nvm_configure_create(val);
-	case 'd':
-		return nvm_configure_remove(val);
-	case 's':
-		return nvm_configure_show(val);
-	default:
-		pr_err("nvm: invalid command\n");
-		return -EINVAL;
-	}
-
-	return 0;
-}
-
-static int nvm_configure_get(char *buf, const struct kernel_param *kp)
-{
-	int sz;
-	struct nvm_dev *dev;
-
-	sz = sprintf(buf, "available devices:\n");
-	down_write(&nvm_lock);
-	list_for_each_entry(dev, &nvm_devices, devices) {
-		if (sz > 4095 - DISK_NAME_LEN - 2)
-			break;
-		sz += sprintf(buf + sz, " %32s\n", dev->name);
-	}
-	up_write(&nvm_lock);
-
-	return sz;
-}
-
-static const struct kernel_param_ops nvm_configure_by_str_event_param_ops = {
-	.set	= nvm_configure_by_str_event,
-	.get	= nvm_configure_get,
-};
-
-/*
- * Not available as modular, but easiest way to remain compatible with
- * existing boot arg behaviour is to continue using module param here.
- */
-#undef MODULE_PARAM_PREFIX
-#define MODULE_PARAM_PREFIX	"lnvm."
-
-module_param_cb(configure_debug, &nvm_configure_by_str_event_param_ops, NULL,
-									0644);
-
-#endif /* CONFIG_NVM_DEBUG */
-
->>>>>>> 190cc65e
 static long nvm_ioctl_info(struct file *file, void __user *arg)
 {
 	struct nvm_ioctl_info *info;
