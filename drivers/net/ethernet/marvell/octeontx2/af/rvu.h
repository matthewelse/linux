--- conflicted
+++ resolved
@@ -221,10 +221,7 @@
 	u16		maxlen;
 	u16		minlen;
 
-<<<<<<< HEAD
-=======
 	bool		hw_rx_tstamp_en; /* Is rx_tstamp enabled */
->>>>>>> df0cc57e
 	u8		mac_addr[ETH_ALEN]; /* MAC address of this PF/VF */
 	u8		default_mac[ETH_ALEN]; /* MAC address from FWdata */
 
@@ -251,7 +248,6 @@
 	u64     lmt_map_ent_w1; /* Preseving the word1 of lmtst map table entry*/
 	unsigned long flags;
 	struct  sdp_node_info *sdp_info;
-<<<<<<< HEAD
 };
 
 enum rvu_pfvf_flags {
@@ -261,17 +257,6 @@
 	PF_SET_VF_TRUSTED,
 };
 
-=======
-};
-
-enum rvu_pfvf_flags {
-	NIXLF_INITIALIZED = 0,
-	PF_SET_VF_MAC,
-	PF_SET_VF_CFG,
-	PF_SET_VF_TRUSTED,
-};
-
->>>>>>> df0cc57e
 #define RVU_CLEAR_VF_PERM  ~GENMASK(PF_SET_VF_TRUSTED, PF_SET_VF_MAC)
 
 struct nix_txsch {
@@ -854,10 +839,7 @@
 void rvu_switch_disable(struct rvu *rvu);
 void rvu_switch_update_rules(struct rvu *rvu, u16 pcifunc);
 
-<<<<<<< HEAD
-=======
 int rvu_npc_set_parse_mode(struct rvu *rvu, u16 pcifunc, u64 mode, u8 dir,
 			   u64 pkind, u8 var_len_off, u8 var_len_off_mask,
 			   u8 shift_dir);
->>>>>>> df0cc57e
 #endif /* RVU_H */