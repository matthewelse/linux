// SPDX-License-Identifier: GPL-2.0-only
/*
 * Ingenic SoCs pinctrl driver
 *
 * Copyright (c) 2017 Paul Cercueil <paul@crapouillou.net>
 * Copyright (c) 2019 周琰杰 (Zhou Yanjie) <zhouyanjie@wanyeetech.com>
<<<<<<< HEAD
=======
 * Copyright (c) 2017, 2019 Paul Boddie <paul@boddie.org.uk>
>>>>>>> 04d5ce62
 */

#include <linux/compiler.h>
#include <linux/gpio/driver.h>
#include <linux/interrupt.h>
#include <linux/io.h>
#include <linux/of_device.h>
#include <linux/of_irq.h>
#include <linux/of_platform.h>
#include <linux/pinctrl/pinctrl.h>
#include <linux/pinctrl/pinmux.h>
#include <linux/pinctrl/pinconf.h>
#include <linux/pinctrl/pinconf-generic.h>
#include <linux/platform_device.h>
#include <linux/regmap.h>
#include <linux/slab.h>

#include "core.h"
#include "pinconf.h"
#include "pinmux.h"

#define GPIO_PIN	0x00
#define GPIO_MSK	0x20

#define JZ4740_GPIO_DATA	0x10
#define JZ4740_GPIO_PULL_DIS	0x30
#define JZ4740_GPIO_FUNC	0x40
#define JZ4740_GPIO_SELECT	0x50
#define JZ4740_GPIO_DIR		0x60
#define JZ4740_GPIO_TRIG	0x70
#define JZ4740_GPIO_FLAG	0x80

#define JZ4760_GPIO_INT		0x10
#define JZ4760_GPIO_PAT1	0x30
#define JZ4760_GPIO_PAT0	0x40
#define JZ4760_GPIO_FLAG	0x50
#define JZ4760_GPIO_PEN		0x70

#define X1830_GPIO_PEL			0x110
#define X1830_GPIO_PEH			0x120

#define REG_SET(x) ((x) + 0x4)
#define REG_CLEAR(x) ((x) + 0x8)

#define REG_PZ_BASE(x) ((x) * 7)
#define REG_PZ_GID2LD(x) ((x) * 7 + 0xf0)

#define GPIO_PULL_DIS	0
#define GPIO_PULL_UP	1
#define GPIO_PULL_DOWN	2

#define PINS_PER_GPIO_CHIP 32

enum jz_version {
	ID_JZ4740,
	ID_JZ4725B,
	ID_JZ4760,
	ID_JZ4770,
	ID_JZ4780,
	ID_X1000,
	ID_X1500,
	ID_X1830,
};

struct ingenic_chip_info {
	unsigned int num_chips;
	unsigned int reg_offset;
	enum jz_version version;

	const struct group_desc *groups;
	unsigned int num_groups;

	const struct function_desc *functions;
	unsigned int num_functions;

	const u32 *pull_ups, *pull_downs;
};

struct ingenic_pinctrl {
	struct device *dev;
	struct regmap *map;
	struct pinctrl_dev *pctl;
	struct pinctrl_pin_desc *pdesc;

	const struct ingenic_chip_info *info;
};

struct ingenic_gpio_chip {
	struct ingenic_pinctrl *jzpc;
	struct gpio_chip gc;
	struct irq_chip irq_chip;
	unsigned int irq, reg_base;
};

static const u32 jz4740_pull_ups[4] = {
	0xffffffff, 0xffffffff, 0xffffffff, 0xffffffff,
};

static const u32 jz4740_pull_downs[4] = {
	0x00000000, 0x00000000, 0x00000000, 0x00000000,
};

static int jz4740_mmc_1bit_pins[] = { 0x69, 0x68, 0x6a, };
static int jz4740_mmc_4bit_pins[] = { 0x6b, 0x6c, 0x6d, };
static int jz4740_uart0_data_pins[] = { 0x7a, 0x79, };
static int jz4740_uart0_hwflow_pins[] = { 0x7e, 0x7f, };
static int jz4740_uart1_data_pins[] = { 0x7e, 0x7f, };
static int jz4740_lcd_8bit_pins[] = {
	0x40, 0x41, 0x42, 0x43, 0x44, 0x45, 0x46, 0x47, 0x52, 0x53, 0x54,
};
static int jz4740_lcd_16bit_pins[] = {
	0x48, 0x49, 0x4a, 0x4b, 0x4c, 0x4d, 0x4e, 0x4f, 0x55,
};
static int jz4740_lcd_18bit_pins[] = { 0x50, 0x51, };
static int jz4740_lcd_18bit_tft_pins[] = { 0x56, 0x57, 0x31, 0x32, };
static int jz4740_nand_cs1_pins[] = { 0x39, };
static int jz4740_nand_cs2_pins[] = { 0x3a, };
static int jz4740_nand_cs3_pins[] = { 0x3b, };
static int jz4740_nand_cs4_pins[] = { 0x3c, };
static int jz4740_pwm_pwm0_pins[] = { 0x77, };
static int jz4740_pwm_pwm1_pins[] = { 0x78, };
static int jz4740_pwm_pwm2_pins[] = { 0x79, };
static int jz4740_pwm_pwm3_pins[] = { 0x7a, };
static int jz4740_pwm_pwm4_pins[] = { 0x7b, };
static int jz4740_pwm_pwm5_pins[] = { 0x7c, };
static int jz4740_pwm_pwm6_pins[] = { 0x7e, };
static int jz4740_pwm_pwm7_pins[] = { 0x7f, };

static int jz4740_mmc_1bit_funcs[] = { 0, 0, 0, };
static int jz4740_mmc_4bit_funcs[] = { 0, 0, 0, };
static int jz4740_uart0_data_funcs[] = { 1, 1, };
static int jz4740_uart0_hwflow_funcs[] = { 1, 1, };
static int jz4740_uart1_data_funcs[] = { 2, 2, };
static int jz4740_lcd_8bit_funcs[] = { 0, 0, 0, 0, 0, 0, 0, 0, 0, 0, 0, };
static int jz4740_lcd_16bit_funcs[] = { 0, 0, 0, 0, 0, 0, 0, 0, 0, };
static int jz4740_lcd_18bit_funcs[] = { 0, 0, };
static int jz4740_lcd_18bit_tft_funcs[] = { 0, 0, 0, 0, };
static int jz4740_nand_cs1_funcs[] = { 0, };
static int jz4740_nand_cs2_funcs[] = { 0, };
static int jz4740_nand_cs3_funcs[] = { 0, };
static int jz4740_nand_cs4_funcs[] = { 0, };
static int jz4740_pwm_pwm0_funcs[] = { 0, };
static int jz4740_pwm_pwm1_funcs[] = { 0, };
static int jz4740_pwm_pwm2_funcs[] = { 0, };
static int jz4740_pwm_pwm3_funcs[] = { 0, };
static int jz4740_pwm_pwm4_funcs[] = { 0, };
static int jz4740_pwm_pwm5_funcs[] = { 0, };
static int jz4740_pwm_pwm6_funcs[] = { 0, };
static int jz4740_pwm_pwm7_funcs[] = { 0, };

#define INGENIC_PIN_GROUP(name, id)			\
	{						\
		name,					\
		id##_pins,				\
		ARRAY_SIZE(id##_pins),			\
		id##_funcs,				\
	}

static const struct group_desc jz4740_groups[] = {
	INGENIC_PIN_GROUP("mmc-1bit", jz4740_mmc_1bit),
	INGENIC_PIN_GROUP("mmc-4bit", jz4740_mmc_4bit),
	INGENIC_PIN_GROUP("uart0-data", jz4740_uart0_data),
	INGENIC_PIN_GROUP("uart0-hwflow", jz4740_uart0_hwflow),
	INGENIC_PIN_GROUP("uart1-data", jz4740_uart1_data),
	INGENIC_PIN_GROUP("lcd-8bit", jz4740_lcd_8bit),
	INGENIC_PIN_GROUP("lcd-16bit", jz4740_lcd_16bit),
	INGENIC_PIN_GROUP("lcd-18bit", jz4740_lcd_18bit),
	INGENIC_PIN_GROUP("lcd-18bit-tft", jz4740_lcd_18bit_tft),
	{ "lcd-no-pins", },
	INGENIC_PIN_GROUP("nand-cs1", jz4740_nand_cs1),
	INGENIC_PIN_GROUP("nand-cs2", jz4740_nand_cs2),
	INGENIC_PIN_GROUP("nand-cs3", jz4740_nand_cs3),
	INGENIC_PIN_GROUP("nand-cs4", jz4740_nand_cs4),
	INGENIC_PIN_GROUP("pwm0", jz4740_pwm_pwm0),
	INGENIC_PIN_GROUP("pwm1", jz4740_pwm_pwm1),
	INGENIC_PIN_GROUP("pwm2", jz4740_pwm_pwm2),
	INGENIC_PIN_GROUP("pwm3", jz4740_pwm_pwm3),
	INGENIC_PIN_GROUP("pwm4", jz4740_pwm_pwm4),
	INGENIC_PIN_GROUP("pwm5", jz4740_pwm_pwm5),
	INGENIC_PIN_GROUP("pwm6", jz4740_pwm_pwm6),
	INGENIC_PIN_GROUP("pwm7", jz4740_pwm_pwm7),
};

static const char *jz4740_mmc_groups[] = { "mmc-1bit", "mmc-4bit", };
static const char *jz4740_uart0_groups[] = { "uart0-data", "uart0-hwflow", };
static const char *jz4740_uart1_groups[] = { "uart1-data", };
static const char *jz4740_lcd_groups[] = {
	"lcd-8bit", "lcd-16bit", "lcd-18bit", "lcd-18bit-tft", "lcd-no-pins",
};
static const char *jz4740_nand_groups[] = {
	"nand-cs1", "nand-cs2", "nand-cs3", "nand-cs4",
};
static const char *jz4740_pwm0_groups[] = { "pwm0", };
static const char *jz4740_pwm1_groups[] = { "pwm1", };
static const char *jz4740_pwm2_groups[] = { "pwm2", };
static const char *jz4740_pwm3_groups[] = { "pwm3", };
static const char *jz4740_pwm4_groups[] = { "pwm4", };
static const char *jz4740_pwm5_groups[] = { "pwm5", };
static const char *jz4740_pwm6_groups[] = { "pwm6", };
static const char *jz4740_pwm7_groups[] = { "pwm7", };

static const struct function_desc jz4740_functions[] = {
	{ "mmc", jz4740_mmc_groups, ARRAY_SIZE(jz4740_mmc_groups), },
	{ "uart0", jz4740_uart0_groups, ARRAY_SIZE(jz4740_uart0_groups), },
	{ "uart1", jz4740_uart1_groups, ARRAY_SIZE(jz4740_uart1_groups), },
	{ "lcd", jz4740_lcd_groups, ARRAY_SIZE(jz4740_lcd_groups), },
	{ "nand", jz4740_nand_groups, ARRAY_SIZE(jz4740_nand_groups), },
	{ "pwm0", jz4740_pwm0_groups, ARRAY_SIZE(jz4740_pwm0_groups), },
	{ "pwm1", jz4740_pwm1_groups, ARRAY_SIZE(jz4740_pwm1_groups), },
	{ "pwm2", jz4740_pwm2_groups, ARRAY_SIZE(jz4740_pwm2_groups), },
	{ "pwm3", jz4740_pwm3_groups, ARRAY_SIZE(jz4740_pwm3_groups), },
	{ "pwm4", jz4740_pwm4_groups, ARRAY_SIZE(jz4740_pwm4_groups), },
	{ "pwm5", jz4740_pwm5_groups, ARRAY_SIZE(jz4740_pwm5_groups), },
	{ "pwm6", jz4740_pwm6_groups, ARRAY_SIZE(jz4740_pwm6_groups), },
	{ "pwm7", jz4740_pwm7_groups, ARRAY_SIZE(jz4740_pwm7_groups), },
};

static const struct ingenic_chip_info jz4740_chip_info = {
	.num_chips = 4,
	.reg_offset = 0x100,
	.version = ID_JZ4740,
	.groups = jz4740_groups,
	.num_groups = ARRAY_SIZE(jz4740_groups),
	.functions = jz4740_functions,
	.num_functions = ARRAY_SIZE(jz4740_functions),
	.pull_ups = jz4740_pull_ups,
	.pull_downs = jz4740_pull_downs,
};

static int jz4725b_mmc0_1bit_pins[] = { 0x48, 0x49, 0x5c, };
static int jz4725b_mmc0_4bit_pins[] = { 0x5d, 0x5b, 0x56, };
static int jz4725b_mmc1_1bit_pins[] = { 0x7a, 0x7b, 0x7c, };
static int jz4725b_mmc1_4bit_pins[] = { 0x7d, 0x7e, 0x7f, };
static int jz4725b_uart_data_pins[] = { 0x4c, 0x4d, };
static int jz4725b_nand_cs1_pins[] = { 0x55, };
static int jz4725b_nand_cs2_pins[] = { 0x56, };
static int jz4725b_nand_cs3_pins[] = { 0x57, };
static int jz4725b_nand_cs4_pins[] = { 0x58, };
static int jz4725b_nand_cle_ale_pins[] = { 0x48, 0x49 };
static int jz4725b_nand_fre_fwe_pins[] = { 0x5c, 0x5d };
static int jz4725b_pwm_pwm0_pins[] = { 0x4a, };
static int jz4725b_pwm_pwm1_pins[] = { 0x4b, };
static int jz4725b_pwm_pwm2_pins[] = { 0x4c, };
static int jz4725b_pwm_pwm3_pins[] = { 0x4d, };
static int jz4725b_pwm_pwm4_pins[] = { 0x4e, };
static int jz4725b_pwm_pwm5_pins[] = { 0x4f, };
static int jz4725b_lcd_8bit_pins[] = {
	0x72, 0x73, 0x74,
	0x60, 0x61, 0x62, 0x63,
	0x64, 0x65, 0x66, 0x67,
};
static int jz4725b_lcd_16bit_pins[] = {
	0x68, 0x69, 0x6a, 0x6b,
	0x6c, 0x6d, 0x6e, 0x6f,
};
static int jz4725b_lcd_18bit_pins[] = { 0x70, 0x71, };
static int jz4725b_lcd_24bit_pins[] = { 0x76, 0x77, 0x78, 0x79, };
static int jz4725b_lcd_special_pins[] = { 0x76, 0x77, 0x78, 0x79, };
static int jz4725b_lcd_generic_pins[] = { 0x75, };

static int jz4725b_mmc0_1bit_funcs[] = { 1, 1, 1, };
static int jz4725b_mmc0_4bit_funcs[] = { 1, 0, 1, };
static int jz4725b_mmc1_1bit_funcs[] = { 0, 0, 0, };
static int jz4725b_mmc1_4bit_funcs[] = { 0, 0, 0, };
static int jz4725b_uart_data_funcs[] = { 1, 1, };
static int jz4725b_nand_cs1_funcs[] = { 0, };
static int jz4725b_nand_cs2_funcs[] = { 0, };
static int jz4725b_nand_cs3_funcs[] = { 0, };
static int jz4725b_nand_cs4_funcs[] = { 0, };
static int jz4725b_nand_cle_ale_funcs[] = { 0, 0, };
static int jz4725b_nand_fre_fwe_funcs[] = { 0, 0, };
static int jz4725b_pwm_pwm0_funcs[] = { 0, };
static int jz4725b_pwm_pwm1_funcs[] = { 0, };
static int jz4725b_pwm_pwm2_funcs[] = { 0, };
static int jz4725b_pwm_pwm3_funcs[] = { 0, };
static int jz4725b_pwm_pwm4_funcs[] = { 0, };
static int jz4725b_pwm_pwm5_funcs[] = { 0, };
static int jz4725b_lcd_8bit_funcs[] = { 0, 0, 0, 0, 0, 0, 0, 0, 0, 0, 0, };
static int jz4725b_lcd_16bit_funcs[] = { 0, 0, 0, 0, 0, 0, 0, 0, };
static int jz4725b_lcd_18bit_funcs[] = { 0, 0, };
static int jz4725b_lcd_24bit_funcs[] = { 1, 1, 1, 1, };
static int jz4725b_lcd_special_funcs[] = { 0, 0, 0, 0, };
static int jz4725b_lcd_generic_funcs[] = { 0, };

static const struct group_desc jz4725b_groups[] = {
	INGENIC_PIN_GROUP("mmc0-1bit", jz4725b_mmc0_1bit),
	INGENIC_PIN_GROUP("mmc0-4bit", jz4725b_mmc0_4bit),
	INGENIC_PIN_GROUP("mmc1-1bit", jz4725b_mmc1_1bit),
	INGENIC_PIN_GROUP("mmc1-4bit", jz4725b_mmc1_4bit),
	INGENIC_PIN_GROUP("uart-data", jz4725b_uart_data),
	INGENIC_PIN_GROUP("nand-cs1", jz4725b_nand_cs1),
	INGENIC_PIN_GROUP("nand-cs2", jz4725b_nand_cs2),
	INGENIC_PIN_GROUP("nand-cs3", jz4725b_nand_cs3),
	INGENIC_PIN_GROUP("nand-cs4", jz4725b_nand_cs4),
	INGENIC_PIN_GROUP("nand-cle-ale", jz4725b_nand_cle_ale),
	INGENIC_PIN_GROUP("nand-fre-fwe", jz4725b_nand_fre_fwe),
	INGENIC_PIN_GROUP("pwm0", jz4725b_pwm_pwm0),
	INGENIC_PIN_GROUP("pwm1", jz4725b_pwm_pwm1),
	INGENIC_PIN_GROUP("pwm2", jz4725b_pwm_pwm2),
	INGENIC_PIN_GROUP("pwm3", jz4725b_pwm_pwm3),
	INGENIC_PIN_GROUP("pwm4", jz4725b_pwm_pwm4),
	INGENIC_PIN_GROUP("pwm5", jz4725b_pwm_pwm5),
	INGENIC_PIN_GROUP("lcd-8bit", jz4725b_lcd_8bit),
	INGENIC_PIN_GROUP("lcd-16bit", jz4725b_lcd_16bit),
	INGENIC_PIN_GROUP("lcd-18bit", jz4725b_lcd_18bit),
	INGENIC_PIN_GROUP("lcd-24bit", jz4725b_lcd_24bit),
	INGENIC_PIN_GROUP("lcd-special", jz4725b_lcd_special),
	INGENIC_PIN_GROUP("lcd-generic", jz4725b_lcd_generic),
};

static const char *jz4725b_mmc0_groups[] = { "mmc0-1bit", "mmc0-4bit", };
static const char *jz4725b_mmc1_groups[] = { "mmc1-1bit", "mmc1-4bit", };
static const char *jz4725b_uart_groups[] = { "uart-data", };
static const char *jz4725b_nand_groups[] = {
	"nand-cs1", "nand-cs2", "nand-cs3", "nand-cs4",
	"nand-cle-ale", "nand-fre-fwe",
};
static const char *jz4725b_pwm0_groups[] = { "pwm0", };
static const char *jz4725b_pwm1_groups[] = { "pwm1", };
static const char *jz4725b_pwm2_groups[] = { "pwm2", };
static const char *jz4725b_pwm3_groups[] = { "pwm3", };
static const char *jz4725b_pwm4_groups[] = { "pwm4", };
static const char *jz4725b_pwm5_groups[] = { "pwm5", };
static const char *jz4725b_lcd_groups[] = {
	"lcd-8bit", "lcd-16bit", "lcd-18bit", "lcd-24bit",
	"lcd-special", "lcd-generic",
};

static const struct function_desc jz4725b_functions[] = {
	{ "mmc0", jz4725b_mmc0_groups, ARRAY_SIZE(jz4725b_mmc0_groups), },
	{ "mmc1", jz4725b_mmc1_groups, ARRAY_SIZE(jz4725b_mmc1_groups), },
	{ "uart", jz4725b_uart_groups, ARRAY_SIZE(jz4725b_uart_groups), },
	{ "nand", jz4725b_nand_groups, ARRAY_SIZE(jz4725b_nand_groups), },
	{ "pwm0", jz4725b_pwm0_groups, ARRAY_SIZE(jz4725b_pwm0_groups), },
	{ "pwm1", jz4725b_pwm1_groups, ARRAY_SIZE(jz4725b_pwm1_groups), },
	{ "pwm2", jz4725b_pwm2_groups, ARRAY_SIZE(jz4725b_pwm2_groups), },
	{ "pwm3", jz4725b_pwm3_groups, ARRAY_SIZE(jz4725b_pwm3_groups), },
	{ "pwm4", jz4725b_pwm4_groups, ARRAY_SIZE(jz4725b_pwm4_groups), },
	{ "pwm5", jz4725b_pwm5_groups, ARRAY_SIZE(jz4725b_pwm5_groups), },
	{ "lcd", jz4725b_lcd_groups, ARRAY_SIZE(jz4725b_lcd_groups), },
};

static const struct ingenic_chip_info jz4725b_chip_info = {
	.num_chips = 4,
	.reg_offset = 0x100,
	.version = ID_JZ4725B,
	.groups = jz4725b_groups,
	.num_groups = ARRAY_SIZE(jz4725b_groups),
	.functions = jz4725b_functions,
	.num_functions = ARRAY_SIZE(jz4725b_functions),
	.pull_ups = jz4740_pull_ups,
	.pull_downs = jz4740_pull_downs,
};

static const u32 jz4760_pull_ups[6] = {
	0xffffffff, 0xfffcf3ff, 0xffffffff, 0xffffcfff, 0xfffffb7c, 0xfffff00f,
};

static const u32 jz4760_pull_downs[6] = {
	0x00000000, 0x00030c00, 0x00000000, 0x00003000, 0x00000483, 0x00000ff0,
};

static int jz4760_uart0_data_pins[] = { 0xa0, 0xa3, };
static int jz4760_uart0_hwflow_pins[] = { 0xa1, 0xa2, };
static int jz4760_uart1_data_pins[] = { 0x7a, 0x7c, };
static int jz4760_uart1_hwflow_pins[] = { 0x7b, 0x7d, };
static int jz4760_uart2_data_pins[] = { 0x5c, 0x5e, };
static int jz4760_uart2_hwflow_pins[] = { 0x5d, 0x5f, };
static int jz4760_uart3_data_pins[] = { 0x6c, 0x85, };
static int jz4760_uart3_hwflow_pins[] = { 0x88, 0x89, };
static int jz4760_mmc0_1bit_a_pins[] = { 0x12, 0x13, 0x14, };
static int jz4760_mmc0_4bit_a_pins[] = { 0x15, 0x16, 0x17, };
static int jz4760_mmc0_1bit_e_pins[] = { 0x9c, 0x9d, 0x94, };
static int jz4760_mmc0_4bit_e_pins[] = { 0x95, 0x96, 0x97, };
static int jz4760_mmc0_8bit_e_pins[] = { 0x98, 0x99, 0x9a, 0x9b, };
static int jz4760_mmc1_1bit_d_pins[] = { 0x78, 0x79, 0x74, };
static int jz4760_mmc1_4bit_d_pins[] = { 0x75, 0x76, 0x77, };
static int jz4760_mmc1_1bit_e_pins[] = { 0x9c, 0x9d, 0x94, };
static int jz4760_mmc1_4bit_e_pins[] = { 0x95, 0x96, 0x97, };
static int jz4760_mmc1_8bit_e_pins[] = { 0x98, 0x99, 0x9a, 0x9b, };
static int jz4760_mmc2_1bit_b_pins[] = { 0x3c, 0x3d, 0x34, };
static int jz4760_mmc2_4bit_b_pins[] = { 0x35, 0x3e, 0x3f, };
static int jz4760_mmc2_1bit_e_pins[] = { 0x9c, 0x9d, 0x94, };
static int jz4760_mmc2_4bit_e_pins[] = { 0x95, 0x96, 0x97, };
static int jz4760_mmc2_8bit_e_pins[] = { 0x98, 0x99, 0x9a, 0x9b, };
static int jz4760_nemc_8bit_data_pins[] = {
	0x00, 0x01, 0x02, 0x03, 0x04, 0x05, 0x06, 0x07,
};
static int jz4760_nemc_16bit_data_pins[] = {
	0x08, 0x09, 0x0a, 0x0b, 0x0c, 0x0d, 0x0e, 0x0f,
};
static int jz4760_nemc_cle_ale_pins[] = { 0x20, 0x21, };
static int jz4760_nemc_addr_pins[] = { 0x22, 0x23, 0x24, 0x25, };
static int jz4760_nemc_rd_we_pins[] = { 0x10, 0x11, };
static int jz4760_nemc_frd_fwe_pins[] = { 0x12, 0x13, };
static int jz4760_nemc_wait_pins[] = { 0x1b, };
static int jz4760_nemc_cs1_pins[] = { 0x15, };
static int jz4760_nemc_cs2_pins[] = { 0x16, };
static int jz4760_nemc_cs3_pins[] = { 0x17, };
static int jz4760_nemc_cs4_pins[] = { 0x18, };
static int jz4760_nemc_cs5_pins[] = { 0x19, };
static int jz4760_nemc_cs6_pins[] = { 0x1a, };
static int jz4760_i2c0_pins[] = { 0x7e, 0x7f, };
static int jz4760_i2c1_pins[] = { 0x9e, 0x9f, };
static int jz4760_cim_pins[] = {
	0x26, 0x27, 0x28, 0x29,
	0x2a, 0x2b, 0x2c, 0x2d, 0x2e, 0x2f, 0x30, 0x31,
};
static int jz4760_lcd_24bit_pins[] = {
	0x40, 0x41, 0x42, 0x43, 0x44, 0x45, 0x46, 0x47,
	0x48, 0x49, 0x4a, 0x4b, 0x4c, 0x4d, 0x4e, 0x4f,
	0x50, 0x51, 0x52, 0x53, 0x54, 0x55, 0x56, 0x57,
	0x58, 0x59, 0x5a, 0x5b,
};
static int jz4760_pwm_pwm0_pins[] = { 0x80, };
static int jz4760_pwm_pwm1_pins[] = { 0x81, };
static int jz4760_pwm_pwm2_pins[] = { 0x82, };
static int jz4760_pwm_pwm3_pins[] = { 0x83, };
static int jz4760_pwm_pwm4_pins[] = { 0x84, };
static int jz4760_pwm_pwm5_pins[] = { 0x85, };
static int jz4760_pwm_pwm6_pins[] = { 0x6a, };
static int jz4760_pwm_pwm7_pins[] = { 0x6b, };

static int jz4760_uart0_data_funcs[] = { 0, 0, };
static int jz4760_uart0_hwflow_funcs[] = { 0, 0, };
static int jz4760_uart1_data_funcs[] = { 0, 0, };
static int jz4760_uart1_hwflow_funcs[] = { 0, 0, };
static int jz4760_uart2_data_funcs[] = { 0, 0, };
static int jz4760_uart2_hwflow_funcs[] = { 0, 0, };
static int jz4760_uart3_data_funcs[] = { 0, 1, };
static int jz4760_uart3_hwflow_funcs[] = { 0, 0, };
static int jz4760_mmc0_1bit_a_funcs[] = { 1, 1, 0, };
static int jz4760_mmc0_4bit_a_funcs[] = { 1, 1, 1, };
static int jz4760_mmc0_1bit_e_funcs[] = { 0, 0, 0, };
static int jz4760_mmc0_4bit_e_funcs[] = { 0, 0, 0, };
static int jz4760_mmc0_8bit_e_funcs[] = { 0, 0, 0, 0, };
static int jz4760_mmc1_1bit_d_funcs[] = { 0, 0, 0, };
static int jz4760_mmc1_4bit_d_funcs[] = { 0, 0, 0, };
static int jz4760_mmc1_1bit_e_funcs[] = { 1, 1, 1, };
static int jz4760_mmc1_4bit_e_funcs[] = { 1, 1, 1, };
static int jz4760_mmc1_8bit_e_funcs[] = { 1, 1, 1, 1, };
static int jz4760_mmc2_1bit_b_funcs[] = { 0, 0, 0, };
static int jz4760_mmc2_4bit_b_funcs[] = { 0, 0, 0, };
static int jz4760_mmc2_1bit_e_funcs[] = { 2, 2, 2, };
static int jz4760_mmc2_4bit_e_funcs[] = { 2, 2, 2, };
static int jz4760_mmc2_8bit_e_funcs[] = { 2, 2, 2, 2, };
static int jz4760_nemc_8bit_data_funcs[] = { 0, 0, 0, 0, 0, 0, 0, 0, };
static int jz4760_nemc_16bit_data_funcs[] = { 0, 0, 0, 0, 0, 0, 0, 0, };
static int jz4760_nemc_cle_ale_funcs[] = { 0, 0, };
static int jz4760_nemc_addr_funcs[] = { 0, 0, 0, 0, };
static int jz4760_nemc_rd_we_funcs[] = { 0, 0, };
static int jz4760_nemc_frd_fwe_funcs[] = { 0, 0, };
static int jz4760_nemc_wait_funcs[] = { 0, };
static int jz4760_nemc_cs1_funcs[] = { 0, };
static int jz4760_nemc_cs2_funcs[] = { 0, };
static int jz4760_nemc_cs3_funcs[] = { 0, };
static int jz4760_nemc_cs4_funcs[] = { 0, };
static int jz4760_nemc_cs5_funcs[] = { 0, };
static int jz4760_nemc_cs6_funcs[] = { 0, };
static int jz4760_i2c0_funcs[] = { 0, 0, };
static int jz4760_i2c1_funcs[] = { 0, 0, };
static int jz4760_cim_funcs[] = { 0, 0, 0, 0, 0, 0, 0, 0, 0, 0, 0, 0, };
static int jz4760_lcd_24bit_funcs[] = {
	0, 0, 0, 0, 0, 0, 0, 0,
	0, 0, 0, 0, 0, 0, 0, 0,
	0, 0, 0, 0, 0, 0, 0, 0,
	0, 0, 0, 0,
};
static int jz4760_pwm_pwm0_funcs[] = { 0, };
static int jz4760_pwm_pwm1_funcs[] = { 0, };
static int jz4760_pwm_pwm2_funcs[] = { 0, };
static int jz4760_pwm_pwm3_funcs[] = { 0, };
static int jz4760_pwm_pwm4_funcs[] = { 0, };
static int jz4760_pwm_pwm5_funcs[] = { 0, };
static int jz4760_pwm_pwm6_funcs[] = { 0, };
static int jz4760_pwm_pwm7_funcs[] = { 0, };

static const struct group_desc jz4760_groups[] = {
	INGENIC_PIN_GROUP("uart0-data", jz4760_uart0_data),
	INGENIC_PIN_GROUP("uart0-hwflow", jz4760_uart0_hwflow),
	INGENIC_PIN_GROUP("uart1-data", jz4760_uart1_data),
	INGENIC_PIN_GROUP("uart1-hwflow", jz4760_uart1_hwflow),
	INGENIC_PIN_GROUP("uart2-data", jz4760_uart2_data),
	INGENIC_PIN_GROUP("uart2-hwflow", jz4760_uart2_hwflow),
	INGENIC_PIN_GROUP("uart3-data", jz4760_uart3_data),
	INGENIC_PIN_GROUP("uart3-hwflow", jz4760_uart3_hwflow),
	INGENIC_PIN_GROUP("mmc0-1bit-a", jz4760_mmc0_1bit_a),
	INGENIC_PIN_GROUP("mmc0-4bit-a", jz4760_mmc0_4bit_a),
	INGENIC_PIN_GROUP("mmc0-1bit-e", jz4760_mmc0_1bit_e),
	INGENIC_PIN_GROUP("mmc0-4bit-e", jz4760_mmc0_4bit_e),
	INGENIC_PIN_GROUP("mmc0-8bit-e", jz4760_mmc0_8bit_e),
	INGENIC_PIN_GROUP("mmc1-1bit-d", jz4760_mmc1_1bit_d),
	INGENIC_PIN_GROUP("mmc1-4bit-d", jz4760_mmc1_4bit_d),
	INGENIC_PIN_GROUP("mmc1-1bit-e", jz4760_mmc1_1bit_e),
	INGENIC_PIN_GROUP("mmc1-4bit-e", jz4760_mmc1_4bit_e),
	INGENIC_PIN_GROUP("mmc1-8bit-e", jz4760_mmc1_8bit_e),
	INGENIC_PIN_GROUP("mmc2-1bit-b", jz4760_mmc2_1bit_b),
	INGENIC_PIN_GROUP("mmc2-4bit-b", jz4760_mmc2_4bit_b),
	INGENIC_PIN_GROUP("mmc2-1bit-e", jz4760_mmc2_1bit_e),
	INGENIC_PIN_GROUP("mmc2-4bit-e", jz4760_mmc2_4bit_e),
	INGENIC_PIN_GROUP("mmc2-8bit-e", jz4760_mmc2_8bit_e),
	INGENIC_PIN_GROUP("nemc-8bit-data", jz4760_nemc_8bit_data),
	INGENIC_PIN_GROUP("nemc-16bit-data", jz4760_nemc_16bit_data),
	INGENIC_PIN_GROUP("nemc-cle-ale", jz4760_nemc_cle_ale),
	INGENIC_PIN_GROUP("nemc-addr", jz4760_nemc_addr),
	INGENIC_PIN_GROUP("nemc-rd-we", jz4760_nemc_rd_we),
	INGENIC_PIN_GROUP("nemc-frd-fwe", jz4760_nemc_frd_fwe),
	INGENIC_PIN_GROUP("nemc-wait", jz4760_nemc_wait),
	INGENIC_PIN_GROUP("nemc-cs1", jz4760_nemc_cs1),
	INGENIC_PIN_GROUP("nemc-cs2", jz4760_nemc_cs2),
	INGENIC_PIN_GROUP("nemc-cs3", jz4760_nemc_cs3),
	INGENIC_PIN_GROUP("nemc-cs4", jz4760_nemc_cs4),
	INGENIC_PIN_GROUP("nemc-cs5", jz4760_nemc_cs5),
	INGENIC_PIN_GROUP("nemc-cs6", jz4760_nemc_cs6),
	INGENIC_PIN_GROUP("i2c0-data", jz4760_i2c0),
	INGENIC_PIN_GROUP("i2c1-data", jz4760_i2c1),
	INGENIC_PIN_GROUP("cim-data", jz4760_cim),
	INGENIC_PIN_GROUP("lcd-24bit", jz4760_lcd_24bit),
	{ "lcd-no-pins", },
	INGENIC_PIN_GROUP("pwm0", jz4760_pwm_pwm0),
	INGENIC_PIN_GROUP("pwm1", jz4760_pwm_pwm1),
	INGENIC_PIN_GROUP("pwm2", jz4760_pwm_pwm2),
	INGENIC_PIN_GROUP("pwm3", jz4760_pwm_pwm3),
	INGENIC_PIN_GROUP("pwm4", jz4760_pwm_pwm4),
	INGENIC_PIN_GROUP("pwm5", jz4760_pwm_pwm5),
	INGENIC_PIN_GROUP("pwm6", jz4760_pwm_pwm6),
	INGENIC_PIN_GROUP("pwm7", jz4760_pwm_pwm7),
};

static const char *jz4760_uart0_groups[] = { "uart0-data", "uart0-hwflow", };
static const char *jz4760_uart1_groups[] = { "uart1-data", "uart1-hwflow", };
static const char *jz4760_uart2_groups[] = { "uart2-data", "uart2-hwflow", };
static const char *jz4760_uart3_groups[] = { "uart3-data", "uart3-hwflow", };
static const char *jz4760_mmc0_groups[] = {
	"mmc0-1bit-a", "mmc0-4bit-a",
	"mmc0-1bit-e", "mmc0-4bit-e", "mmc0-8bit-e",
};
static const char *jz4760_mmc1_groups[] = {
	"mmc1-1bit-d", "mmc1-4bit-d",
	"mmc1-1bit-e", "mmc1-4bit-e", "mmc1-8bit-e",
};
static const char *jz4760_mmc2_groups[] = {
	"mmc2-1bit-b", "mmc2-4bit-b",
	"mmc2-1bit-e", "mmc2-4bit-e", "mmc2-8bit-e",
};
static const char *jz4760_nemc_groups[] = {
	"nemc-8bit-data", "nemc-16bit-data", "nemc-cle-ale",
	"nemc-addr", "nemc-rd-we", "nemc-frd-fwe", "nemc-wait",
};
static const char *jz4760_cs1_groups[] = { "nemc-cs1", };
static const char *jz4760_cs2_groups[] = { "nemc-cs2", };
static const char *jz4760_cs3_groups[] = { "nemc-cs3", };
static const char *jz4760_cs4_groups[] = { "nemc-cs4", };
static const char *jz4760_cs5_groups[] = { "nemc-cs5", };
static const char *jz4760_cs6_groups[] = { "nemc-cs6", };
static const char *jz4760_i2c0_groups[] = { "i2c0-data", };
static const char *jz4760_i2c1_groups[] = { "i2c1-data", };
static const char *jz4760_cim_groups[] = { "cim-data", };
static const char *jz4760_lcd_groups[] = { "lcd-24bit", "lcd-no-pins", };
static const char *jz4760_pwm0_groups[] = { "pwm0", };
static const char *jz4760_pwm1_groups[] = { "pwm1", };
static const char *jz4760_pwm2_groups[] = { "pwm2", };
static const char *jz4760_pwm3_groups[] = { "pwm3", };
static const char *jz4760_pwm4_groups[] = { "pwm4", };
static const char *jz4760_pwm5_groups[] = { "pwm5", };
static const char *jz4760_pwm6_groups[] = { "pwm6", };
static const char *jz4760_pwm7_groups[] = { "pwm7", };

static const struct function_desc jz4760_functions[] = {
	{ "uart0", jz4760_uart0_groups, ARRAY_SIZE(jz4760_uart0_groups), },
	{ "uart1", jz4760_uart1_groups, ARRAY_SIZE(jz4760_uart1_groups), },
	{ "uart2", jz4760_uart2_groups, ARRAY_SIZE(jz4760_uart2_groups), },
	{ "uart3", jz4760_uart3_groups, ARRAY_SIZE(jz4760_uart3_groups), },
	{ "mmc0", jz4760_mmc0_groups, ARRAY_SIZE(jz4760_mmc0_groups), },
	{ "mmc1", jz4760_mmc1_groups, ARRAY_SIZE(jz4760_mmc1_groups), },
	{ "mmc2", jz4760_mmc2_groups, ARRAY_SIZE(jz4760_mmc2_groups), },
	{ "nemc", jz4760_nemc_groups, ARRAY_SIZE(jz4760_nemc_groups), },
	{ "nemc-cs1", jz4760_cs1_groups, ARRAY_SIZE(jz4760_cs1_groups), },
	{ "nemc-cs2", jz4760_cs2_groups, ARRAY_SIZE(jz4760_cs2_groups), },
	{ "nemc-cs3", jz4760_cs3_groups, ARRAY_SIZE(jz4760_cs3_groups), },
	{ "nemc-cs4", jz4760_cs4_groups, ARRAY_SIZE(jz4760_cs4_groups), },
	{ "nemc-cs5", jz4760_cs5_groups, ARRAY_SIZE(jz4760_cs5_groups), },
	{ "nemc-cs6", jz4760_cs6_groups, ARRAY_SIZE(jz4760_cs6_groups), },
	{ "i2c0", jz4760_i2c0_groups, ARRAY_SIZE(jz4760_i2c0_groups), },
	{ "i2c1", jz4760_i2c1_groups, ARRAY_SIZE(jz4760_i2c1_groups), },
	{ "cim", jz4760_cim_groups, ARRAY_SIZE(jz4760_cim_groups), },
	{ "lcd", jz4760_lcd_groups, ARRAY_SIZE(jz4760_lcd_groups), },
	{ "pwm0", jz4760_pwm0_groups, ARRAY_SIZE(jz4760_pwm0_groups), },
	{ "pwm1", jz4760_pwm1_groups, ARRAY_SIZE(jz4760_pwm1_groups), },
	{ "pwm2", jz4760_pwm2_groups, ARRAY_SIZE(jz4760_pwm2_groups), },
	{ "pwm3", jz4760_pwm3_groups, ARRAY_SIZE(jz4760_pwm3_groups), },
	{ "pwm4", jz4760_pwm4_groups, ARRAY_SIZE(jz4760_pwm4_groups), },
	{ "pwm5", jz4760_pwm5_groups, ARRAY_SIZE(jz4760_pwm5_groups), },
	{ "pwm6", jz4760_pwm6_groups, ARRAY_SIZE(jz4760_pwm6_groups), },
	{ "pwm7", jz4760_pwm7_groups, ARRAY_SIZE(jz4760_pwm7_groups), },
};

static const struct ingenic_chip_info jz4760_chip_info = {
	.num_chips = 6,
	.reg_offset = 0x100,
	.version = ID_JZ4760,
	.groups = jz4760_groups,
	.num_groups = ARRAY_SIZE(jz4760_groups),
	.functions = jz4760_functions,
	.num_functions = ARRAY_SIZE(jz4760_functions),
	.pull_ups = jz4760_pull_ups,
	.pull_downs = jz4760_pull_downs,
};

static const u32 jz4770_pull_ups[6] = {
	0x3fffffff, 0xfff0030c, 0xffffffff, 0xffff4fff, 0xfffffb7c, 0xffa7f00f,
};

static const u32 jz4770_pull_downs[6] = {
	0x00000000, 0x000f0c03, 0x00000000, 0x0000b000, 0x00000483, 0x00580ff0,
};

static int jz4770_uart0_data_pins[] = { 0xa0, 0xa3, };
static int jz4770_uart0_hwflow_pins[] = { 0xa1, 0xa2, };
static int jz4770_uart1_data_pins[] = { 0x7a, 0x7c, };
static int jz4770_uart1_hwflow_pins[] = { 0x7b, 0x7d, };
static int jz4770_uart2_data_pins[] = { 0x5c, 0x5e, };
static int jz4770_uart2_hwflow_pins[] = { 0x5d, 0x5f, };
static int jz4770_uart3_data_pins[] = { 0x6c, 0x85, };
static int jz4770_uart3_hwflow_pins[] = { 0x88, 0x89, };
static int jz4770_mmc0_1bit_a_pins[] = { 0x12, 0x13, 0x14, };
static int jz4770_mmc0_4bit_a_pins[] = { 0x15, 0x16, 0x17, };
static int jz4770_mmc0_1bit_e_pins[] = { 0x9c, 0x9d, 0x94, };
static int jz4770_mmc0_4bit_e_pins[] = { 0x95, 0x96, 0x97, };
static int jz4770_mmc0_8bit_e_pins[] = { 0x98, 0x99, 0x9a, 0x9b, };
static int jz4770_mmc1_1bit_d_pins[] = { 0x78, 0x79, 0x74, };
static int jz4770_mmc1_4bit_d_pins[] = { 0x75, 0x76, 0x77, };
static int jz4770_mmc1_1bit_e_pins[] = { 0x9c, 0x9d, 0x94, };
static int jz4770_mmc1_4bit_e_pins[] = { 0x95, 0x96, 0x97, };
static int jz4770_mmc1_8bit_e_pins[] = { 0x98, 0x99, 0x9a, 0x9b, };
static int jz4770_mmc2_1bit_b_pins[] = { 0x3c, 0x3d, 0x34, };
static int jz4770_mmc2_4bit_b_pins[] = { 0x35, 0x3e, 0x3f, };
static int jz4770_mmc2_1bit_e_pins[] = { 0x9c, 0x9d, 0x94, };
static int jz4770_mmc2_4bit_e_pins[] = { 0x95, 0x96, 0x97, };
static int jz4770_mmc2_8bit_e_pins[] = { 0x98, 0x99, 0x9a, 0x9b, };
static int jz4770_nemc_8bit_data_pins[] = {
	0x00, 0x01, 0x02, 0x03, 0x04, 0x05, 0x06, 0x07,
};
static int jz4770_nemc_16bit_data_pins[] = {
	0x08, 0x09, 0x0a, 0x0b, 0x0c, 0x0d, 0x0e, 0x0f,
};
static int jz4770_nemc_cle_ale_pins[] = { 0x20, 0x21, };
static int jz4770_nemc_addr_pins[] = { 0x22, 0x23, 0x24, 0x25, };
static int jz4770_nemc_rd_we_pins[] = { 0x10, 0x11, };
static int jz4770_nemc_frd_fwe_pins[] = { 0x12, 0x13, };
static int jz4770_nemc_wait_pins[] = { 0x1b, };
static int jz4770_nemc_cs1_pins[] = { 0x15, };
static int jz4770_nemc_cs2_pins[] = { 0x16, };
static int jz4770_nemc_cs3_pins[] = { 0x17, };
static int jz4770_nemc_cs4_pins[] = { 0x18, };
static int jz4770_nemc_cs5_pins[] = { 0x19, };
static int jz4770_nemc_cs6_pins[] = { 0x1a, };
static int jz4770_i2c0_pins[] = { 0x7e, 0x7f, };
static int jz4770_i2c1_pins[] = { 0x9e, 0x9f, };
static int jz4770_i2c2_pins[] = { 0xb0, 0xb1, };
static int jz4770_cim_8bit_pins[] = {
	0x26, 0x27, 0x28, 0x29,
	0x2a, 0x2b, 0x2c, 0x2d, 0x2e, 0x2f, 0x30, 0x31,
};
static int jz4770_cim_12bit_pins[] = {
	0x32, 0x33, 0xb0, 0xb1,
};
static int jz4770_lcd_24bit_pins[] = {
	0x40, 0x41, 0x42, 0x43, 0x44, 0x45, 0x46, 0x47,
	0x48, 0x49, 0x4a, 0x4b, 0x4c, 0x4d, 0x4e, 0x4f,
	0x50, 0x51, 0x52, 0x53, 0x54, 0x55, 0x56, 0x57,
	0x58, 0x59, 0x5a, 0x5b,
};
static int jz4770_pwm_pwm0_pins[] = { 0x80, };
static int jz4770_pwm_pwm1_pins[] = { 0x81, };
static int jz4770_pwm_pwm2_pins[] = { 0x82, };
static int jz4770_pwm_pwm3_pins[] = { 0x83, };
static int jz4770_pwm_pwm4_pins[] = { 0x84, };
static int jz4770_pwm_pwm5_pins[] = { 0x85, };
static int jz4770_pwm_pwm6_pins[] = { 0x6a, };
static int jz4770_pwm_pwm7_pins[] = { 0x6b, };
static int jz4770_mac_rmii_pins[] = {
	0xa9, 0xab, 0xaa, 0xac, 0xa5, 0xa4, 0xad, 0xae, 0xa6, 0xa8,
};
static int jz4770_mac_mii_pins[] = { 0xa7, 0xaf, };
static int jz4770_otg_pins[] = { 0x8a, };

static int jz4770_uart0_data_funcs[] = { 0, 0, };
static int jz4770_uart0_hwflow_funcs[] = { 0, 0, };
static int jz4770_uart1_data_funcs[] = { 0, 0, };
static int jz4770_uart1_hwflow_funcs[] = { 0, 0, };
static int jz4770_uart2_data_funcs[] = { 0, 0, };
static int jz4770_uart2_hwflow_funcs[] = { 0, 0, };
static int jz4770_uart3_data_funcs[] = { 0, 1, };
static int jz4770_uart3_hwflow_funcs[] = { 0, 0, };
static int jz4770_mmc0_1bit_a_funcs[] = { 1, 1, 0, };
static int jz4770_mmc0_4bit_a_funcs[] = { 1, 1, 1, };
static int jz4770_mmc0_1bit_e_funcs[] = { 0, 0, 0, };
static int jz4770_mmc0_4bit_e_funcs[] = { 0, 0, 0, };
static int jz4770_mmc0_8bit_e_funcs[] = { 0, 0, 0, 0, };
static int jz4770_mmc1_1bit_d_funcs[] = { 0, 0, 0, };
static int jz4770_mmc1_4bit_d_funcs[] = { 0, 0, 0, };
static int jz4770_mmc1_1bit_e_funcs[] = { 1, 1, 1, };
static int jz4770_mmc1_4bit_e_funcs[] = { 1, 1, 1, };
static int jz4770_mmc1_8bit_e_funcs[] = { 1, 1, 1, 1, };
static int jz4770_mmc2_1bit_b_funcs[] = { 0, 0, 0, };
static int jz4770_mmc2_4bit_b_funcs[] = { 0, 0, 0, };
static int jz4770_mmc2_1bit_e_funcs[] = { 2, 2, 2, };
static int jz4770_mmc2_4bit_e_funcs[] = { 2, 2, 2, };
static int jz4770_mmc2_8bit_e_funcs[] = { 2, 2, 2, 2, };
static int jz4770_nemc_8bit_data_funcs[] = { 0, 0, 0, 0, 0, 0, 0, 0, };
static int jz4770_nemc_16bit_data_funcs[] = { 0, 0, 0, 0, 0, 0, 0, 0, };
static int jz4770_nemc_cle_ale_funcs[] = { 0, 0, };
static int jz4770_nemc_addr_funcs[] = { 0, 0, 0, 0, };
static int jz4770_nemc_rd_we_funcs[] = { 0, 0, };
static int jz4770_nemc_frd_fwe_funcs[] = { 0, 0, };
static int jz4770_nemc_wait_funcs[] = { 0, };
static int jz4770_nemc_cs1_funcs[] = { 0, };
static int jz4770_nemc_cs2_funcs[] = { 0, };
static int jz4770_nemc_cs3_funcs[] = { 0, };
static int jz4770_nemc_cs4_funcs[] = { 0, };
static int jz4770_nemc_cs5_funcs[] = { 0, };
static int jz4770_nemc_cs6_funcs[] = { 0, };
static int jz4770_i2c0_funcs[] = { 0, 0, };
static int jz4770_i2c1_funcs[] = { 0, 0, };
static int jz4770_i2c2_funcs[] = { 2, 2, };
static int jz4770_cim_8bit_funcs[] = { 0, 0, 0, 0, 0, 0, 0, 0, 0, 0, 0, 0, };
static int jz4770_cim_12bit_funcs[] = { 0, 0, 0, 0, };
static int jz4770_lcd_24bit_funcs[] = {
	0, 0, 0, 0, 0, 0, 0, 0,
	0, 0, 0, 0, 0, 0, 0, 0,
	0, 0, 0, 0, 0, 0, 0, 0,
	0, 0, 0, 0,
};
static int jz4770_pwm_pwm0_funcs[] = { 0, };
static int jz4770_pwm_pwm1_funcs[] = { 0, };
static int jz4770_pwm_pwm2_funcs[] = { 0, };
static int jz4770_pwm_pwm3_funcs[] = { 0, };
static int jz4770_pwm_pwm4_funcs[] = { 0, };
static int jz4770_pwm_pwm5_funcs[] = { 0, };
static int jz4770_pwm_pwm6_funcs[] = { 0, };
static int jz4770_pwm_pwm7_funcs[] = { 0, };
static int jz4770_mac_rmii_funcs[] = { 0, 0, 0, 0, 0, 0, 0, 0, 0, 0, };
static int jz4770_mac_mii_funcs[] = { 0, 0, };
static int jz4770_otg_funcs[] = { 0, };

static const struct group_desc jz4770_groups[] = {
	INGENIC_PIN_GROUP("uart0-data", jz4770_uart0_data),
	INGENIC_PIN_GROUP("uart0-hwflow", jz4770_uart0_hwflow),
	INGENIC_PIN_GROUP("uart1-data", jz4770_uart1_data),
	INGENIC_PIN_GROUP("uart1-hwflow", jz4770_uart1_hwflow),
	INGENIC_PIN_GROUP("uart2-data", jz4770_uart2_data),
	INGENIC_PIN_GROUP("uart2-hwflow", jz4770_uart2_hwflow),
	INGENIC_PIN_GROUP("uart3-data", jz4770_uart3_data),
	INGENIC_PIN_GROUP("uart3-hwflow", jz4770_uart3_hwflow),
	INGENIC_PIN_GROUP("mmc0-1bit-a", jz4770_mmc0_1bit_a),
	INGENIC_PIN_GROUP("mmc0-4bit-a", jz4770_mmc0_4bit_a),
	INGENIC_PIN_GROUP("mmc0-1bit-e", jz4770_mmc0_1bit_e),
	INGENIC_PIN_GROUP("mmc0-4bit-e", jz4770_mmc0_4bit_e),
	INGENIC_PIN_GROUP("mmc0-8bit-e", jz4770_mmc0_8bit_e),
	INGENIC_PIN_GROUP("mmc1-1bit-d", jz4770_mmc1_1bit_d),
	INGENIC_PIN_GROUP("mmc1-4bit-d", jz4770_mmc1_4bit_d),
	INGENIC_PIN_GROUP("mmc1-1bit-e", jz4770_mmc1_1bit_e),
	INGENIC_PIN_GROUP("mmc1-4bit-e", jz4770_mmc1_4bit_e),
	INGENIC_PIN_GROUP("mmc1-8bit-e", jz4770_mmc1_8bit_e),
	INGENIC_PIN_GROUP("mmc2-1bit-b", jz4770_mmc2_1bit_b),
	INGENIC_PIN_GROUP("mmc2-4bit-b", jz4770_mmc2_4bit_b),
	INGENIC_PIN_GROUP("mmc2-1bit-e", jz4770_mmc2_1bit_e),
	INGENIC_PIN_GROUP("mmc2-4bit-e", jz4770_mmc2_4bit_e),
	INGENIC_PIN_GROUP("mmc2-8bit-e", jz4770_mmc2_8bit_e),
	INGENIC_PIN_GROUP("nemc-8bit-data", jz4770_nemc_8bit_data),
	INGENIC_PIN_GROUP("nemc-16bit-data", jz4770_nemc_16bit_data),
	INGENIC_PIN_GROUP("nemc-cle-ale", jz4770_nemc_cle_ale),
	INGENIC_PIN_GROUP("nemc-addr", jz4770_nemc_addr),
	INGENIC_PIN_GROUP("nemc-rd-we", jz4770_nemc_rd_we),
	INGENIC_PIN_GROUP("nemc-frd-fwe", jz4770_nemc_frd_fwe),
	INGENIC_PIN_GROUP("nemc-wait", jz4770_nemc_wait),
	INGENIC_PIN_GROUP("nemc-cs1", jz4770_nemc_cs1),
	INGENIC_PIN_GROUP("nemc-cs2", jz4770_nemc_cs2),
	INGENIC_PIN_GROUP("nemc-cs3", jz4770_nemc_cs3),
	INGENIC_PIN_GROUP("nemc-cs4", jz4770_nemc_cs4),
	INGENIC_PIN_GROUP("nemc-cs5", jz4770_nemc_cs5),
	INGENIC_PIN_GROUP("nemc-cs6", jz4770_nemc_cs6),
	INGENIC_PIN_GROUP("i2c0-data", jz4770_i2c0),
	INGENIC_PIN_GROUP("i2c1-data", jz4770_i2c1),
	INGENIC_PIN_GROUP("i2c2-data", jz4770_i2c2),
	INGENIC_PIN_GROUP("cim-data-8bit", jz4770_cim_8bit),
	INGENIC_PIN_GROUP("cim-data-12bit", jz4770_cim_12bit),
	INGENIC_PIN_GROUP("lcd-24bit", jz4770_lcd_24bit),
	{ "lcd-no-pins", },
	INGENIC_PIN_GROUP("pwm0", jz4770_pwm_pwm0),
	INGENIC_PIN_GROUP("pwm1", jz4770_pwm_pwm1),
	INGENIC_PIN_GROUP("pwm2", jz4770_pwm_pwm2),
	INGENIC_PIN_GROUP("pwm3", jz4770_pwm_pwm3),
	INGENIC_PIN_GROUP("pwm4", jz4770_pwm_pwm4),
	INGENIC_PIN_GROUP("pwm5", jz4770_pwm_pwm5),
	INGENIC_PIN_GROUP("pwm6", jz4770_pwm_pwm6),
	INGENIC_PIN_GROUP("pwm7", jz4770_pwm_pwm7),
	INGENIC_PIN_GROUP("mac-rmii", jz4770_mac_rmii),
	INGENIC_PIN_GROUP("mac-mii", jz4770_mac_mii),
	INGENIC_PIN_GROUP("otg-vbus", jz4770_otg),
};

static const char *jz4770_uart0_groups[] = { "uart0-data", "uart0-hwflow", };
static const char *jz4770_uart1_groups[] = { "uart1-data", "uart1-hwflow", };
static const char *jz4770_uart2_groups[] = { "uart2-data", "uart2-hwflow", };
static const char *jz4770_uart3_groups[] = { "uart3-data", "uart3-hwflow", };
static const char *jz4770_mmc0_groups[] = {
	"mmc0-1bit-a", "mmc0-4bit-a",
	"mmc0-1bit-e", "mmc0-4bit-e", "mmc0-8bit-e",
};
static const char *jz4770_mmc1_groups[] = {
	"mmc1-1bit-d", "mmc1-4bit-d",
	"mmc1-1bit-e", "mmc1-4bit-e", "mmc1-8bit-e",
};
static const char *jz4770_mmc2_groups[] = {
	"mmc2-1bit-b", "mmc2-4bit-b",
	"mmc2-1bit-e", "mmc2-4bit-e", "mmc2-8bit-e",
};
static const char *jz4770_nemc_groups[] = {
	"nemc-8bit-data", "nemc-16bit-data", "nemc-cle-ale",
	"nemc-addr", "nemc-rd-we", "nemc-frd-fwe", "nemc-wait",
};
static const char *jz4770_cs1_groups[] = { "nemc-cs1", };
static const char *jz4770_cs2_groups[] = { "nemc-cs2", };
static const char *jz4770_cs3_groups[] = { "nemc-cs3", };
static const char *jz4770_cs4_groups[] = { "nemc-cs4", };
static const char *jz4770_cs5_groups[] = { "nemc-cs5", };
static const char *jz4770_cs6_groups[] = { "nemc-cs6", };
static const char *jz4770_i2c0_groups[] = { "i2c0-data", };
static const char *jz4770_i2c1_groups[] = { "i2c1-data", };
static const char *jz4770_i2c2_groups[] = { "i2c2-data", };
static const char *jz4770_cim_groups[] = { "cim-data-8bit", "cim-data-12bit", };
static const char *jz4770_lcd_groups[] = { "lcd-24bit", "lcd-no-pins", };
static const char *jz4770_pwm0_groups[] = { "pwm0", };
static const char *jz4770_pwm1_groups[] = { "pwm1", };
static const char *jz4770_pwm2_groups[] = { "pwm2", };
static const char *jz4770_pwm3_groups[] = { "pwm3", };
static const char *jz4770_pwm4_groups[] = { "pwm4", };
static const char *jz4770_pwm5_groups[] = { "pwm5", };
static const char *jz4770_pwm6_groups[] = { "pwm6", };
static const char *jz4770_pwm7_groups[] = { "pwm7", };
static const char *jz4770_mac_groups[] = { "mac-rmii", "mac-mii", };
static const char *jz4770_otg_groups[] = { "otg-vbus", };

static const struct function_desc jz4770_functions[] = {
	{ "uart0", jz4770_uart0_groups, ARRAY_SIZE(jz4770_uart0_groups), },
	{ "uart1", jz4770_uart1_groups, ARRAY_SIZE(jz4770_uart1_groups), },
	{ "uart2", jz4770_uart2_groups, ARRAY_SIZE(jz4770_uart2_groups), },
	{ "uart3", jz4770_uart3_groups, ARRAY_SIZE(jz4770_uart3_groups), },
	{ "mmc0", jz4770_mmc0_groups, ARRAY_SIZE(jz4770_mmc0_groups), },
	{ "mmc1", jz4770_mmc1_groups, ARRAY_SIZE(jz4770_mmc1_groups), },
	{ "mmc2", jz4770_mmc2_groups, ARRAY_SIZE(jz4770_mmc2_groups), },
	{ "nemc", jz4770_nemc_groups, ARRAY_SIZE(jz4770_nemc_groups), },
	{ "nemc-cs1", jz4770_cs1_groups, ARRAY_SIZE(jz4770_cs1_groups), },
	{ "nemc-cs2", jz4770_cs2_groups, ARRAY_SIZE(jz4770_cs2_groups), },
	{ "nemc-cs3", jz4770_cs3_groups, ARRAY_SIZE(jz4770_cs3_groups), },
	{ "nemc-cs4", jz4770_cs4_groups, ARRAY_SIZE(jz4770_cs4_groups), },
	{ "nemc-cs5", jz4770_cs5_groups, ARRAY_SIZE(jz4770_cs5_groups), },
	{ "nemc-cs6", jz4770_cs6_groups, ARRAY_SIZE(jz4770_cs6_groups), },
	{ "i2c0", jz4770_i2c0_groups, ARRAY_SIZE(jz4770_i2c0_groups), },
	{ "i2c1", jz4770_i2c1_groups, ARRAY_SIZE(jz4770_i2c1_groups), },
	{ "i2c2", jz4770_i2c2_groups, ARRAY_SIZE(jz4770_i2c2_groups), },
	{ "cim", jz4770_cim_groups, ARRAY_SIZE(jz4770_cim_groups), },
	{ "lcd", jz4770_lcd_groups, ARRAY_SIZE(jz4770_lcd_groups), },
	{ "pwm0", jz4770_pwm0_groups, ARRAY_SIZE(jz4770_pwm0_groups), },
	{ "pwm1", jz4770_pwm1_groups, ARRAY_SIZE(jz4770_pwm1_groups), },
	{ "pwm2", jz4770_pwm2_groups, ARRAY_SIZE(jz4770_pwm2_groups), },
	{ "pwm3", jz4770_pwm3_groups, ARRAY_SIZE(jz4770_pwm3_groups), },
	{ "pwm4", jz4770_pwm4_groups, ARRAY_SIZE(jz4770_pwm4_groups), },
	{ "pwm5", jz4770_pwm5_groups, ARRAY_SIZE(jz4770_pwm5_groups), },
	{ "pwm6", jz4770_pwm6_groups, ARRAY_SIZE(jz4770_pwm6_groups), },
	{ "pwm7", jz4770_pwm7_groups, ARRAY_SIZE(jz4770_pwm7_groups), },
	{ "mac", jz4770_mac_groups, ARRAY_SIZE(jz4770_mac_groups), },
	{ "otg", jz4770_otg_groups, ARRAY_SIZE(jz4770_otg_groups), },
};

static const struct ingenic_chip_info jz4770_chip_info = {
	.num_chips = 6,
	.reg_offset = 0x100,
	.version = ID_JZ4770,
	.groups = jz4770_groups,
	.num_groups = ARRAY_SIZE(jz4770_groups),
	.functions = jz4770_functions,
	.num_functions = ARRAY_SIZE(jz4770_functions),
	.pull_ups = jz4770_pull_ups,
	.pull_downs = jz4770_pull_downs,
};

static int jz4780_uart2_data_pins[] = { 0x66, 0x67, };
static int jz4780_uart2_hwflow_pins[] = { 0x65, 0x64, };
static int jz4780_uart4_data_pins[] = { 0x54, 0x4a, };
static int jz4780_mmc0_8bit_a_pins[] = { 0x04, 0x05, 0x06, 0x07, 0x18, };
static int jz4780_i2c3_pins[] = { 0x6a, 0x6b, };
static int jz4780_i2c4_e_pins[] = { 0x8c, 0x8d, };
static int jz4780_i2c4_f_pins[] = { 0xb9, 0xb8, };
static int jz4780_hdmi_ddc_pins[] = { 0xb9, 0xb8, };

static int jz4780_uart2_data_funcs[] = { 1, 1, };
static int jz4780_uart2_hwflow_funcs[] = { 1, 1, };
static int jz4780_uart4_data_funcs[] = { 2, 2, };
static int jz4780_mmc0_8bit_a_funcs[] = { 1, 1, 1, 1, 1, };
static int jz4780_i2c3_funcs[] = { 1, 1, };
static int jz4780_i2c4_e_funcs[] = { 1, 1, };
static int jz4780_i2c4_f_funcs[] = { 1, 1, };
static int jz4780_hdmi_ddc_funcs[] = { 0, 0, };

static const struct group_desc jz4780_groups[] = {
	INGENIC_PIN_GROUP("uart0-data", jz4770_uart0_data),
	INGENIC_PIN_GROUP("uart0-hwflow", jz4770_uart0_hwflow),
	INGENIC_PIN_GROUP("uart1-data", jz4770_uart1_data),
	INGENIC_PIN_GROUP("uart1-hwflow", jz4770_uart1_hwflow),
	INGENIC_PIN_GROUP("uart2-data", jz4780_uart2_data),
	INGENIC_PIN_GROUP("uart2-hwflow", jz4780_uart2_hwflow),
	INGENIC_PIN_GROUP("uart3-data", jz4770_uart3_data),
	INGENIC_PIN_GROUP("uart3-hwflow", jz4770_uart3_hwflow),
	INGENIC_PIN_GROUP("uart4-data", jz4780_uart4_data),
	INGENIC_PIN_GROUP("mmc0-1bit-a", jz4770_mmc0_1bit_a),
	INGENIC_PIN_GROUP("mmc0-4bit-a", jz4770_mmc0_4bit_a),
	INGENIC_PIN_GROUP("mmc0-8bit-a", jz4780_mmc0_8bit_a),
	INGENIC_PIN_GROUP("mmc0-1bit-e", jz4770_mmc0_1bit_e),
	INGENIC_PIN_GROUP("mmc0-4bit-e", jz4770_mmc0_4bit_e),
	INGENIC_PIN_GROUP("mmc1-1bit-d", jz4770_mmc1_1bit_d),
	INGENIC_PIN_GROUP("mmc1-4bit-d", jz4770_mmc1_4bit_d),
	INGENIC_PIN_GROUP("mmc1-1bit-e", jz4770_mmc1_1bit_e),
	INGENIC_PIN_GROUP("mmc1-4bit-e", jz4770_mmc1_4bit_e),
	INGENIC_PIN_GROUP("mmc2-1bit-b", jz4770_mmc2_1bit_b),
	INGENIC_PIN_GROUP("mmc2-4bit-b", jz4770_mmc2_4bit_b),
	INGENIC_PIN_GROUP("mmc2-1bit-e", jz4770_mmc2_1bit_e),
	INGENIC_PIN_GROUP("mmc2-4bit-e", jz4770_mmc2_4bit_e),
	INGENIC_PIN_GROUP("nemc-data", jz4770_nemc_8bit_data),
	INGENIC_PIN_GROUP("nemc-cle-ale", jz4770_nemc_cle_ale),
	INGENIC_PIN_GROUP("nemc-addr", jz4770_nemc_addr),
	INGENIC_PIN_GROUP("nemc-rd-we", jz4770_nemc_rd_we),
	INGENIC_PIN_GROUP("nemc-frd-fwe", jz4770_nemc_frd_fwe),
	INGENIC_PIN_GROUP("nemc-wait", jz4770_nemc_wait),
	INGENIC_PIN_GROUP("nemc-cs1", jz4770_nemc_cs1),
	INGENIC_PIN_GROUP("nemc-cs2", jz4770_nemc_cs2),
	INGENIC_PIN_GROUP("nemc-cs3", jz4770_nemc_cs3),
	INGENIC_PIN_GROUP("nemc-cs4", jz4770_nemc_cs4),
	INGENIC_PIN_GROUP("nemc-cs5", jz4770_nemc_cs5),
	INGENIC_PIN_GROUP("nemc-cs6", jz4770_nemc_cs6),
	INGENIC_PIN_GROUP("i2c0-data", jz4770_i2c0),
	INGENIC_PIN_GROUP("i2c1-data", jz4770_i2c1),
	INGENIC_PIN_GROUP("i2c2-data", jz4770_i2c2),
	INGENIC_PIN_GROUP("i2c3-data", jz4780_i2c3),
	INGENIC_PIN_GROUP("i2c4-data-e", jz4780_i2c4_e),
	INGENIC_PIN_GROUP("i2c4-data-f", jz4780_i2c4_f),
	INGENIC_PIN_GROUP("hdmi-ddc", jz4780_hdmi_ddc),
	INGENIC_PIN_GROUP("cim-data", jz4770_cim_8bit),
	INGENIC_PIN_GROUP("lcd-24bit", jz4770_lcd_24bit),
	{ "lcd-no-pins", },
	INGENIC_PIN_GROUP("pwm0", jz4770_pwm_pwm0),
	INGENIC_PIN_GROUP("pwm1", jz4770_pwm_pwm1),
	INGENIC_PIN_GROUP("pwm2", jz4770_pwm_pwm2),
	INGENIC_PIN_GROUP("pwm3", jz4770_pwm_pwm3),
	INGENIC_PIN_GROUP("pwm4", jz4770_pwm_pwm4),
	INGENIC_PIN_GROUP("pwm5", jz4770_pwm_pwm5),
	INGENIC_PIN_GROUP("pwm6", jz4770_pwm_pwm6),
	INGENIC_PIN_GROUP("pwm7", jz4770_pwm_pwm7),
};

static const char *jz4780_uart2_groups[] = { "uart2-data", "uart2-hwflow", };
static const char *jz4780_uart4_groups[] = { "uart4-data", };
static const char *jz4780_mmc0_groups[] = {
	"mmc0-1bit-a", "mmc0-4bit-a", "mmc0-8bit-a",
	"mmc0-1bit-e", "mmc0-4bit-e",
};
static const char *jz4780_mmc1_groups[] = {
	"mmc1-1bit-d", "mmc1-4bit-d", "mmc1-1bit-e", "mmc1-4bit-e",
};
static const char *jz4780_mmc2_groups[] = {
	"mmc2-1bit-b", "mmc2-4bit-b", "mmc2-1bit-e", "mmc2-4bit-e",
};
static const char *jz4780_nemc_groups[] = {
	"nemc-data", "nemc-cle-ale", "nemc-addr",
	"nemc-rd-we", "nemc-frd-fwe", "nemc-wait",
};
static const char *jz4780_i2c3_groups[] = { "i2c3-data", };
static const char *jz4780_i2c4_groups[] = { "i2c4-data-e", "i2c4-data-f", };
static const char *jz4780_cim_groups[] = { "cim-data", };
static const char *jz4780_hdmi_ddc_groups[] = { "hdmi-ddc", };

static const struct function_desc jz4780_functions[] = {
	{ "uart0", jz4770_uart0_groups, ARRAY_SIZE(jz4770_uart0_groups), },
	{ "uart1", jz4770_uart1_groups, ARRAY_SIZE(jz4770_uart1_groups), },
	{ "uart2", jz4780_uart2_groups, ARRAY_SIZE(jz4780_uart2_groups), },
	{ "uart3", jz4770_uart3_groups, ARRAY_SIZE(jz4770_uart3_groups), },
	{ "uart4", jz4780_uart4_groups, ARRAY_SIZE(jz4780_uart4_groups), },
	{ "mmc0", jz4780_mmc0_groups, ARRAY_SIZE(jz4780_mmc0_groups), },
	{ "mmc1", jz4780_mmc1_groups, ARRAY_SIZE(jz4780_mmc1_groups), },
	{ "mmc2", jz4780_mmc2_groups, ARRAY_SIZE(jz4780_mmc2_groups), },
	{ "nemc", jz4780_nemc_groups, ARRAY_SIZE(jz4780_nemc_groups), },
	{ "nemc-cs1", jz4770_cs1_groups, ARRAY_SIZE(jz4770_cs1_groups), },
	{ "nemc-cs2", jz4770_cs2_groups, ARRAY_SIZE(jz4770_cs2_groups), },
	{ "nemc-cs3", jz4770_cs3_groups, ARRAY_SIZE(jz4770_cs3_groups), },
	{ "nemc-cs4", jz4770_cs4_groups, ARRAY_SIZE(jz4770_cs4_groups), },
	{ "nemc-cs5", jz4770_cs5_groups, ARRAY_SIZE(jz4770_cs5_groups), },
	{ "nemc-cs6", jz4770_cs6_groups, ARRAY_SIZE(jz4770_cs6_groups), },
	{ "i2c0", jz4770_i2c0_groups, ARRAY_SIZE(jz4770_i2c0_groups), },
	{ "i2c1", jz4770_i2c1_groups, ARRAY_SIZE(jz4770_i2c1_groups), },
	{ "i2c2", jz4770_i2c2_groups, ARRAY_SIZE(jz4770_i2c2_groups), },
	{ "i2c3", jz4780_i2c3_groups, ARRAY_SIZE(jz4780_i2c3_groups), },
	{ "i2c4", jz4780_i2c4_groups, ARRAY_SIZE(jz4780_i2c4_groups), },
	{ "cim", jz4780_cim_groups, ARRAY_SIZE(jz4780_cim_groups), },
	{ "lcd", jz4770_lcd_groups, ARRAY_SIZE(jz4770_lcd_groups), },
	{ "pwm0", jz4770_pwm0_groups, ARRAY_SIZE(jz4770_pwm0_groups), },
	{ "pwm1", jz4770_pwm1_groups, ARRAY_SIZE(jz4770_pwm1_groups), },
	{ "pwm2", jz4770_pwm2_groups, ARRAY_SIZE(jz4770_pwm2_groups), },
	{ "pwm3", jz4770_pwm3_groups, ARRAY_SIZE(jz4770_pwm3_groups), },
	{ "pwm4", jz4770_pwm4_groups, ARRAY_SIZE(jz4770_pwm4_groups), },
	{ "pwm5", jz4770_pwm5_groups, ARRAY_SIZE(jz4770_pwm5_groups), },
	{ "pwm6", jz4770_pwm6_groups, ARRAY_SIZE(jz4770_pwm6_groups), },
	{ "pwm7", jz4770_pwm7_groups, ARRAY_SIZE(jz4770_pwm7_groups), },
	{ "hdmi-ddc", jz4780_hdmi_ddc_groups,
		      ARRAY_SIZE(jz4780_hdmi_ddc_groups), },
};

static const struct ingenic_chip_info jz4780_chip_info = {
	.num_chips = 6,
	.reg_offset = 0x100,
	.version = ID_JZ4780,
	.groups = jz4780_groups,
	.num_groups = ARRAY_SIZE(jz4780_groups),
	.functions = jz4780_functions,
	.num_functions = ARRAY_SIZE(jz4780_functions),
	.pull_ups = jz4770_pull_ups,
	.pull_downs = jz4770_pull_downs,
};

static const u32 x1000_pull_ups[4] = {
	0xffffffff, 0xfdffffff, 0x0dffffff, 0x0000003f,
};

static const u32 x1000_pull_downs[4] = {
	0x00000000, 0x02000000, 0x02000000, 0x00000000,
};

static int x1000_uart0_data_pins[] = { 0x4a, 0x4b, };
static int x1000_uart0_hwflow_pins[] = { 0x4c, 0x4d, };
static int x1000_uart1_data_a_pins[] = { 0x04, 0x05, };
static int x1000_uart1_data_d_pins[] = { 0x62, 0x63, };
static int x1000_uart1_hwflow_pins[] = { 0x64, 0x65, };
static int x1000_uart2_data_a_pins[] = { 0x02, 0x03, };
static int x1000_uart2_data_d_pins[] = { 0x65, 0x64, };
static int x1000_sfc_pins[] = { 0x1d, 0x1c, 0x1e, 0x1f, 0x1a, 0x1b, };
static int x1000_ssi_dt_a_22_pins[] = { 0x16, };
static int x1000_ssi_dt_a_29_pins[] = { 0x1d, };
static int x1000_ssi_dt_d_pins[] = { 0x62, };
static int x1000_ssi_dr_a_23_pins[] = { 0x17, };
static int x1000_ssi_dr_a_28_pins[] = { 0x1c, };
static int x1000_ssi_dr_d_pins[] = { 0x63, };
static int x1000_ssi_clk_a_24_pins[] = { 0x18, };
static int x1000_ssi_clk_a_26_pins[] = { 0x1a, };
static int x1000_ssi_clk_d_pins[] = { 0x60, };
static int x1000_ssi_gpc_a_20_pins[] = { 0x14, };
static int x1000_ssi_gpc_a_31_pins[] = { 0x1f, };
static int x1000_ssi_ce0_a_25_pins[] = { 0x19, };
static int x1000_ssi_ce0_a_27_pins[] = { 0x1b, };
static int x1000_ssi_ce0_d_pins[] = { 0x61, };
static int x1000_ssi_ce1_a_21_pins[] = { 0x15, };
static int x1000_ssi_ce1_a_30_pins[] = { 0x1e, };
static int x1000_mmc0_1bit_pins[] = { 0x18, 0x19, 0x17, };
static int x1000_mmc0_4bit_pins[] = { 0x16, 0x15, 0x14, };
static int x1000_mmc0_8bit_pins[] = { 0x13, 0x12, 0x11, 0x10, };
static int x1000_mmc1_1bit_pins[] = { 0x40, 0x41, 0x42, };
static int x1000_mmc1_4bit_pins[] = { 0x43, 0x44, 0x45, };
static int x1000_emc_8bit_data_pins[] = {
	0x00, 0x01, 0x02, 0x03, 0x04, 0x05, 0x06, 0x07,
};
static int x1000_emc_16bit_data_pins[] = {
	0x08, 0x09, 0x0a, 0x0b, 0x0c, 0x0d, 0x0e, 0x0f,
};
static int x1000_emc_addr_pins[] = {
	0x20, 0x21, 0x22, 0x23, 0x24, 0x25, 0x26, 0x27,
	0x28, 0x29, 0x2a, 0x2b, 0x2c, 0x2d, 0x2e, 0x2f,
};
static int x1000_emc_rd_we_pins[] = { 0x30, 0x31, };
static int x1000_emc_wait_pins[] = { 0x34, };
static int x1000_emc_cs1_pins[] = { 0x32, };
static int x1000_emc_cs2_pins[] = { 0x33, };
static int x1000_i2c0_pins[] = { 0x38, 0x37, };
static int x1000_i2c1_a_pins[] = { 0x01, 0x00, };
static int x1000_i2c1_c_pins[] = { 0x5b, 0x5a, };
static int x1000_i2c2_pins[] = { 0x61, 0x60, };
static int x1000_cim_pins[] = {
	0x08, 0x09, 0x0a, 0x0b,
	0x13, 0x12, 0x11, 0x10, 0x0f, 0x0e, 0x0d, 0x0c,
};
static int x1000_lcd_8bit_pins[] = {
	0x00, 0x01, 0x02, 0x03, 0x04, 0x05, 0x06, 0x07,
	0x30, 0x31, 0x32, 0x33, 0x34,
};
static int x1000_lcd_16bit_pins[] = {
	0x08, 0x09, 0x0a, 0x0b, 0x0c, 0x0d, 0x0e, 0x0f,
};
static int x1000_pwm_pwm0_pins[] = { 0x59, };
static int x1000_pwm_pwm1_pins[] = { 0x5a, };
static int x1000_pwm_pwm2_pins[] = { 0x5b, };
static int x1000_pwm_pwm3_pins[] = { 0x26, };
static int x1000_pwm_pwm4_pins[] = { 0x58, };
static int x1000_mac_pins[] = {
	0x27, 0x28, 0x29, 0x2a, 0x2b, 0x2c, 0x2d, 0x2e, 0x2f, 0x26,
};

static int x1000_uart0_data_funcs[] = { 0, 0, };
static int x1000_uart0_hwflow_funcs[] = { 0, 0, };
static int x1000_uart1_data_a_funcs[] = { 2, 2, };
static int x1000_uart1_data_d_funcs[] = { 1, 1, };
static int x1000_uart1_hwflow_funcs[] = { 1, 1, };
static int x1000_uart2_data_a_funcs[] = { 2, 2, };
static int x1000_uart2_data_d_funcs[] = { 0, 0, };
static int x1000_sfc_funcs[] = { 1, 1, 1, 1, 1, 1, };
static int x1000_ssi_dt_a_22_funcs[] = { 2, };
static int x1000_ssi_dt_a_29_funcs[] = { 2, };
static int x1000_ssi_dt_d_funcs[] = { 0, };
static int x1000_ssi_dr_a_23_funcs[] = { 2, };
static int x1000_ssi_dr_a_28_funcs[] = { 2, };
static int x1000_ssi_dr_d_funcs[] = { 0, };
static int x1000_ssi_clk_a_24_funcs[] = { 2, };
static int x1000_ssi_clk_a_26_funcs[] = { 2, };
static int x1000_ssi_clk_d_funcs[] = { 0, };
static int x1000_ssi_gpc_a_20_funcs[] = { 2, };
static int x1000_ssi_gpc_a_31_funcs[] = { 2, };
static int x1000_ssi_ce0_a_25_funcs[] = { 2, };
static int x1000_ssi_ce0_a_27_funcs[] = { 2, };
static int x1000_ssi_ce0_d_funcs[] = { 0, };
static int x1000_ssi_ce1_a_21_funcs[] = { 2, };
static int x1000_ssi_ce1_a_30_funcs[] = { 2, };
static int x1000_mmc0_1bit_funcs[] = { 1, 1, 1, };
static int x1000_mmc0_4bit_funcs[] = { 1, 1, 1, };
static int x1000_mmc0_8bit_funcs[] = { 1, 1, 1, 1, 1, };
static int x1000_mmc1_1bit_funcs[] = { 0, 0, 0, };
static int x1000_mmc1_4bit_funcs[] = { 0, 0, 0, };
static int x1000_emc_8bit_data_funcs[] = { 0, 0, 0, 0, 0, 0, 0, 0, };
static int x1000_emc_16bit_data_funcs[] = { 0, 0, 0, 0, 0, 0, 0, 0, };
static int x1000_emc_addr_funcs[] = {
	0, 0, 0, 0, 0, 0, 0, 0, 0, 0, 0, 0, 0, 0, 0, 0,
};
static int x1000_emc_rd_we_funcs[] = { 0, 0, };
static int x1000_emc_wait_funcs[] = { 0, };
static int x1000_emc_cs1_funcs[] = { 0, };
static int x1000_emc_cs2_funcs[] = { 0, };
static int x1000_i2c0_funcs[] = { 0, 0, };
static int x1000_i2c1_a_funcs[] = { 2, 2, };
static int x1000_i2c1_c_funcs[] = { 0, 0, };
static int x1000_i2c2_funcs[] = { 1, 1, };
static int x1000_cim_funcs[] = { 2, 2, 2, 2, 2, 2, 2, 2, 2, 2, 2, 2, };
static int x1000_lcd_8bit_funcs[] = {
	1, 1, 1, 1, 1, 1, 1, 1, 1, 1, 1, 1, 1,
};
static int x1000_lcd_16bit_funcs[] = { 1, 1, 1, 1, 1, 1, 1, 1, };
static int x1000_pwm_pwm0_funcs[] = { 0, };
static int x1000_pwm_pwm1_funcs[] = { 1, };
static int x1000_pwm_pwm2_funcs[] = { 1, };
static int x1000_pwm_pwm3_funcs[] = { 2, };
static int x1000_pwm_pwm4_funcs[] = { 0, };
static int x1000_mac_funcs[] = { 1, 1, 1, 1, 1, 1, 1, 1, 1, 1, };

static const struct group_desc x1000_groups[] = {
	INGENIC_PIN_GROUP("uart0-data", x1000_uart0_data),
	INGENIC_PIN_GROUP("uart0-hwflow", x1000_uart0_hwflow),
	INGENIC_PIN_GROUP("uart1-data-a", x1000_uart1_data_a),
	INGENIC_PIN_GROUP("uart1-data-d", x1000_uart1_data_d),
	INGENIC_PIN_GROUP("uart1-hwflow", x1000_uart1_hwflow),
	INGENIC_PIN_GROUP("uart2-data-a", x1000_uart2_data_a),
	INGENIC_PIN_GROUP("uart2-data-d", x1000_uart2_data_d),
	INGENIC_PIN_GROUP("sfc", x1000_sfc),
	INGENIC_PIN_GROUP("ssi-dt-a-22", x1000_ssi_dt_a_22),
	INGENIC_PIN_GROUP("ssi-dt-a-29", x1000_ssi_dt_a_29),
	INGENIC_PIN_GROUP("ssi-dt-d", x1000_ssi_dt_d),
	INGENIC_PIN_GROUP("ssi-dr-a-23", x1000_ssi_dr_a_23),
	INGENIC_PIN_GROUP("ssi-dr-a-28", x1000_ssi_dr_a_28),
	INGENIC_PIN_GROUP("ssi-dr-d", x1000_ssi_dr_d),
	INGENIC_PIN_GROUP("ssi-clk-a-24", x1000_ssi_clk_a_24),
	INGENIC_PIN_GROUP("ssi-clk-a-26", x1000_ssi_clk_a_26),
	INGENIC_PIN_GROUP("ssi-clk-d", x1000_ssi_clk_d),
	INGENIC_PIN_GROUP("ssi-gpc-a-20", x1000_ssi_gpc_a_20),
	INGENIC_PIN_GROUP("ssi-gpc-a-31", x1000_ssi_gpc_a_31),
	INGENIC_PIN_GROUP("ssi-ce0-a-25", x1000_ssi_ce0_a_25),
	INGENIC_PIN_GROUP("ssi-ce0-a-27", x1000_ssi_ce0_a_27),
	INGENIC_PIN_GROUP("ssi-ce0-d", x1000_ssi_ce0_d),
	INGENIC_PIN_GROUP("ssi-ce1-a-21", x1000_ssi_ce1_a_21),
	INGENIC_PIN_GROUP("ssi-ce1-a-30", x1000_ssi_ce1_a_30),
	INGENIC_PIN_GROUP("mmc0-1bit", x1000_mmc0_1bit),
	INGENIC_PIN_GROUP("mmc0-4bit", x1000_mmc0_4bit),
	INGENIC_PIN_GROUP("mmc0-8bit", x1000_mmc0_8bit),
	INGENIC_PIN_GROUP("mmc1-1bit", x1000_mmc1_1bit),
	INGENIC_PIN_GROUP("mmc1-4bit", x1000_mmc1_4bit),
	INGENIC_PIN_GROUP("emc-8bit-data", x1000_emc_8bit_data),
	INGENIC_PIN_GROUP("emc-16bit-data", x1000_emc_16bit_data),
	INGENIC_PIN_GROUP("emc-addr", x1000_emc_addr),
	INGENIC_PIN_GROUP("emc-rd-we", x1000_emc_rd_we),
	INGENIC_PIN_GROUP("emc-wait", x1000_emc_wait),
	INGENIC_PIN_GROUP("emc-cs1", x1000_emc_cs1),
	INGENIC_PIN_GROUP("emc-cs2", x1000_emc_cs2),
	INGENIC_PIN_GROUP("i2c0-data", x1000_i2c0),
	INGENIC_PIN_GROUP("i2c1-data-a", x1000_i2c1_a),
	INGENIC_PIN_GROUP("i2c1-data-c", x1000_i2c1_c),
	INGENIC_PIN_GROUP("i2c2-data", x1000_i2c2),
	INGENIC_PIN_GROUP("cim-data", x1000_cim),
	INGENIC_PIN_GROUP("lcd-8bit", x1000_lcd_8bit),
	INGENIC_PIN_GROUP("lcd-16bit", x1000_lcd_16bit),
	{ "lcd-no-pins", },
	INGENIC_PIN_GROUP("pwm0", x1000_pwm_pwm0),
	INGENIC_PIN_GROUP("pwm1", x1000_pwm_pwm1),
	INGENIC_PIN_GROUP("pwm2", x1000_pwm_pwm2),
	INGENIC_PIN_GROUP("pwm3", x1000_pwm_pwm3),
	INGENIC_PIN_GROUP("pwm4", x1000_pwm_pwm4),
	INGENIC_PIN_GROUP("mac", x1000_mac),
};

static const char *x1000_uart0_groups[] = { "uart0-data", "uart0-hwflow", };
static const char *x1000_uart1_groups[] = {
	"uart1-data-a", "uart1-data-d", "uart1-hwflow",
};
static const char *x1000_uart2_groups[] = { "uart2-data-a", "uart2-data-d", };
static const char *x1000_sfc_groups[] = { "sfc", };
static const char *x1000_ssi_groups[] = {
	"ssi-dt-a-22", "ssi-dt-a-29", "ssi-dt-d",
	"ssi-dr-a-23", "ssi-dr-a-28", "ssi-dr-d",
	"ssi-clk-a-24", "ssi-clk-a-26", "ssi-clk-d",
	"ssi-gpc-a-20", "ssi-gpc-a-31",
	"ssi-ce0-a-25", "ssi-ce0-a-27", "ssi-ce0-d",
	"ssi-ce1-a-21", "ssi-ce1-a-30",
};
static const char *x1000_mmc0_groups[] = {
	"mmc0-1bit", "mmc0-4bit", "mmc0-8bit",
};
static const char *x1000_mmc1_groups[] = {
	"mmc1-1bit", "mmc1-4bit",
};
static const char *x1000_emc_groups[] = {
	"emc-8bit-data", "emc-16bit-data",
	"emc-addr", "emc-rd-we", "emc-wait",
};
static const char *x1000_cs1_groups[] = { "emc-cs1", };
static const char *x1000_cs2_groups[] = { "emc-cs2", };
static const char *x1000_i2c0_groups[] = { "i2c0-data", };
static const char *x1000_i2c1_groups[] = { "i2c1-data-a", "i2c1-data-c", };
static const char *x1000_i2c2_groups[] = { "i2c2-data", };
static const char *x1000_cim_groups[] = { "cim-data", };
static const char *x1000_lcd_groups[] = {
	"lcd-8bit", "lcd-16bit", "lcd-no-pins",
};
static const char *x1000_pwm0_groups[] = { "pwm0", };
static const char *x1000_pwm1_groups[] = { "pwm1", };
static const char *x1000_pwm2_groups[] = { "pwm2", };
static const char *x1000_pwm3_groups[] = { "pwm3", };
static const char *x1000_pwm4_groups[] = { "pwm4", };
static const char *x1000_mac_groups[] = { "mac", };

static const struct function_desc x1000_functions[] = {
	{ "uart0", x1000_uart0_groups, ARRAY_SIZE(x1000_uart0_groups), },
	{ "uart1", x1000_uart1_groups, ARRAY_SIZE(x1000_uart1_groups), },
	{ "uart2", x1000_uart2_groups, ARRAY_SIZE(x1000_uart2_groups), },
	{ "sfc", x1000_sfc_groups, ARRAY_SIZE(x1000_sfc_groups), },
	{ "ssi", x1000_ssi_groups, ARRAY_SIZE(x1000_ssi_groups), },
	{ "mmc0", x1000_mmc0_groups, ARRAY_SIZE(x1000_mmc0_groups), },
	{ "mmc1", x1000_mmc1_groups, ARRAY_SIZE(x1000_mmc1_groups), },
	{ "emc", x1000_emc_groups, ARRAY_SIZE(x1000_emc_groups), },
	{ "emc-cs1", x1000_cs1_groups, ARRAY_SIZE(x1000_cs1_groups), },
	{ "emc-cs2", x1000_cs2_groups, ARRAY_SIZE(x1000_cs2_groups), },
	{ "i2c0", x1000_i2c0_groups, ARRAY_SIZE(x1000_i2c0_groups), },
	{ "i2c1", x1000_i2c1_groups, ARRAY_SIZE(x1000_i2c1_groups), },
	{ "i2c2", x1000_i2c2_groups, ARRAY_SIZE(x1000_i2c2_groups), },
	{ "cim", x1000_cim_groups, ARRAY_SIZE(x1000_cim_groups), },
	{ "lcd", x1000_lcd_groups, ARRAY_SIZE(x1000_lcd_groups), },
	{ "pwm0", x1000_pwm0_groups, ARRAY_SIZE(x1000_pwm0_groups), },
	{ "pwm1", x1000_pwm1_groups, ARRAY_SIZE(x1000_pwm1_groups), },
	{ "pwm2", x1000_pwm2_groups, ARRAY_SIZE(x1000_pwm2_groups), },
	{ "pwm3", x1000_pwm3_groups, ARRAY_SIZE(x1000_pwm3_groups), },
	{ "pwm4", x1000_pwm4_groups, ARRAY_SIZE(x1000_pwm4_groups), },
	{ "mac", x1000_mac_groups, ARRAY_SIZE(x1000_mac_groups), },
};

static const struct ingenic_chip_info x1000_chip_info = {
	.num_chips = 4,
	.reg_offset = 0x100,
	.version = ID_X1000,
	.groups = x1000_groups,
	.num_groups = ARRAY_SIZE(x1000_groups),
	.functions = x1000_functions,
	.num_functions = ARRAY_SIZE(x1000_functions),
	.pull_ups = x1000_pull_ups,
	.pull_downs = x1000_pull_downs,
};

static int x1500_uart0_data_pins[] = { 0x4a, 0x4b, };
static int x1500_uart0_hwflow_pins[] = { 0x4c, 0x4d, };
static int x1500_uart1_data_a_pins[] = { 0x04, 0x05, };
static int x1500_uart1_data_d_pins[] = { 0x62, 0x63, };
static int x1500_uart1_hwflow_pins[] = { 0x64, 0x65, };
static int x1500_uart2_data_a_pins[] = { 0x02, 0x03, };
static int x1500_uart2_data_d_pins[] = { 0x65, 0x64, };
static int x1500_mmc_1bit_pins[] = { 0x18, 0x19, 0x17, };
static int x1500_mmc_4bit_pins[] = { 0x16, 0x15, 0x14, };
static int x1500_i2c0_pins[] = { 0x38, 0x37, };
static int x1500_i2c1_a_pins[] = { 0x01, 0x00, };
static int x1500_i2c1_c_pins[] = { 0x5b, 0x5a, };
static int x1500_i2c2_pins[] = { 0x61, 0x60, };
static int x1500_cim_pins[] = {
	0x08, 0x09, 0x0a, 0x0b,
	0x13, 0x12, 0x11, 0x10, 0x0f, 0x0e, 0x0d, 0x0c,
};
static int x1500_pwm_pwm0_pins[] = { 0x59, };
static int x1500_pwm_pwm1_pins[] = { 0x5a, };
static int x1500_pwm_pwm2_pins[] = { 0x5b, };
static int x1500_pwm_pwm3_pins[] = { 0x26, };
static int x1500_pwm_pwm4_pins[] = { 0x58, };

static int x1500_uart0_data_funcs[] = { 0, 0, };
static int x1500_uart0_hwflow_funcs[] = { 0, 0, };
static int x1500_uart1_data_a_funcs[] = { 2, 2, };
static int x1500_uart1_data_d_funcs[] = { 1, 1, };
static int x1500_uart1_hwflow_funcs[] = { 1, 1, };
static int x1500_uart2_data_a_funcs[] = { 2, 2, };
static int x1500_uart2_data_d_funcs[] = { 0, 0, };
static int x1500_mmc_1bit_funcs[] = { 1, 1, 1, };
static int x1500_mmc_4bit_funcs[] = { 1, 1, 1, };
static int x1500_i2c0_funcs[] = { 0, 0, };
static int x1500_i2c1_a_funcs[] = { 2, 2, };
static int x1500_i2c1_c_funcs[] = { 0, 0, };
static int x1500_i2c2_funcs[] = { 1, 1, };
static int x1500_cim_funcs[] = { 2, 2, 2, 2, 2, 2, 2, 2, 2, 2, 2, 2, };
static int x1500_pwm_pwm0_funcs[] = { 0, };
static int x1500_pwm_pwm1_funcs[] = { 1, };
static int x1500_pwm_pwm2_funcs[] = { 1, };
static int x1500_pwm_pwm3_funcs[] = { 2, };
static int x1500_pwm_pwm4_funcs[] = { 0, };

static const struct group_desc x1500_groups[] = {
	INGENIC_PIN_GROUP("uart0-data", x1500_uart0_data),
	INGENIC_PIN_GROUP("uart0-hwflow", x1500_uart0_hwflow),
	INGENIC_PIN_GROUP("uart1-data-a", x1500_uart1_data_a),
	INGENIC_PIN_GROUP("uart1-data-d", x1500_uart1_data_d),
	INGENIC_PIN_GROUP("uart1-hwflow", x1500_uart1_hwflow),
	INGENIC_PIN_GROUP("uart2-data-a", x1500_uart2_data_a),
	INGENIC_PIN_GROUP("uart2-data-d", x1500_uart2_data_d),
	INGENIC_PIN_GROUP("sfc", x1000_sfc),
	INGENIC_PIN_GROUP("mmc-1bit", x1500_mmc_1bit),
	INGENIC_PIN_GROUP("mmc-4bit", x1500_mmc_4bit),
	INGENIC_PIN_GROUP("i2c0-data", x1500_i2c0),
	INGENIC_PIN_GROUP("i2c1-data-a", x1500_i2c1_a),
	INGENIC_PIN_GROUP("i2c1-data-c", x1500_i2c1_c),
	INGENIC_PIN_GROUP("i2c2-data", x1500_i2c2),
	INGENIC_PIN_GROUP("cim-data", x1500_cim),
	{ "lcd-no-pins", },
	INGENIC_PIN_GROUP("pwm0", x1500_pwm_pwm0),
	INGENIC_PIN_GROUP("pwm1", x1500_pwm_pwm1),
	INGENIC_PIN_GROUP("pwm2", x1500_pwm_pwm2),
	INGENIC_PIN_GROUP("pwm3", x1500_pwm_pwm3),
	INGENIC_PIN_GROUP("pwm4", x1500_pwm_pwm4),
};

static const char *x1500_uart0_groups[] = { "uart0-data", "uart0-hwflow", };
static const char *x1500_uart1_groups[] = {
	"uart1-data-a", "uart1-data-d", "uart1-hwflow",
};
static const char *x1500_uart2_groups[] = { "uart2-data-a", "uart2-data-d", };
static const char *x1500_mmc_groups[] = { "mmc-1bit", "mmc-4bit", };
static const char *x1500_i2c0_groups[] = { "i2c0-data", };
static const char *x1500_i2c1_groups[] = { "i2c1-data-a", "i2c1-data-c", };
static const char *x1500_i2c2_groups[] = { "i2c2-data", };
static const char *x1500_cim_groups[] = { "cim-data", };
static const char *x1500_lcd_groups[] = { "lcd-no-pins", };
static const char *x1500_pwm0_groups[] = { "pwm0", };
static const char *x1500_pwm1_groups[] = { "pwm1", };
static const char *x1500_pwm2_groups[] = { "pwm2", };
static const char *x1500_pwm3_groups[] = { "pwm3", };
static const char *x1500_pwm4_groups[] = { "pwm4", };

static const struct function_desc x1500_functions[] = {
	{ "uart0", x1500_uart0_groups, ARRAY_SIZE(x1500_uart0_groups), },
	{ "uart1", x1500_uart1_groups, ARRAY_SIZE(x1500_uart1_groups), },
	{ "uart2", x1500_uart2_groups, ARRAY_SIZE(x1500_uart2_groups), },
	{ "sfc", x1000_sfc_groups, ARRAY_SIZE(x1000_sfc_groups), },
	{ "mmc", x1500_mmc_groups, ARRAY_SIZE(x1500_mmc_groups), },
	{ "i2c0", x1500_i2c0_groups, ARRAY_SIZE(x1500_i2c0_groups), },
	{ "i2c1", x1500_i2c1_groups, ARRAY_SIZE(x1500_i2c1_groups), },
	{ "i2c2", x1500_i2c2_groups, ARRAY_SIZE(x1500_i2c2_groups), },
	{ "cim", x1500_cim_groups, ARRAY_SIZE(x1500_cim_groups), },
	{ "lcd", x1500_lcd_groups, ARRAY_SIZE(x1500_lcd_groups), },
	{ "pwm0", x1500_pwm0_groups, ARRAY_SIZE(x1500_pwm0_groups), },
	{ "pwm1", x1500_pwm1_groups, ARRAY_SIZE(x1500_pwm1_groups), },
	{ "pwm2", x1500_pwm2_groups, ARRAY_SIZE(x1500_pwm2_groups), },
	{ "pwm3", x1500_pwm3_groups, ARRAY_SIZE(x1500_pwm3_groups), },
	{ "pwm4", x1500_pwm4_groups, ARRAY_SIZE(x1500_pwm4_groups), },
};

static const struct ingenic_chip_info x1500_chip_info = {
	.num_chips = 4,
	.reg_offset = 0x100,
	.version = ID_X1500,
	.groups = x1500_groups,
	.num_groups = ARRAY_SIZE(x1500_groups),
	.functions = x1500_functions,
	.num_functions = ARRAY_SIZE(x1500_functions),
	.pull_ups = x1000_pull_ups,
	.pull_downs = x1000_pull_downs,
};

static const u32 x1830_pull_ups[4] = {
	0x5fdfffc0, 0xffffefff, 0x1ffffbff, 0x0fcff3fc,
};

static const u32 x1830_pull_downs[4] = {
	0x5fdfffc0, 0xffffefff, 0x1ffffbff, 0x0fcff3fc,
};

static int x1830_uart0_data_pins[] = { 0x33, 0x36, };
static int x1830_uart0_hwflow_pins[] = { 0x34, 0x35, };
static int x1830_uart1_data_pins[] = { 0x38, 0x37, };
static int x1830_sfc_pins[] = { 0x17, 0x18, 0x1a, 0x19, 0x1b, 0x1c, };
static int x1830_ssi0_dt_pins[] = { 0x4c, };
static int x1830_ssi0_dr_pins[] = { 0x4b, };
static int x1830_ssi0_clk_pins[] = { 0x4f, };
static int x1830_ssi0_gpc_pins[] = { 0x4d, };
static int x1830_ssi0_ce0_pins[] = { 0x50, };
static int x1830_ssi0_ce1_pins[] = { 0x4e, };
static int x1830_ssi1_dt_c_pins[] = { 0x53, };
static int x1830_ssi1_dr_c_pins[] = { 0x54, };
static int x1830_ssi1_clk_c_pins[] = { 0x57, };
static int x1830_ssi1_gpc_c_pins[] = { 0x55, };
static int x1830_ssi1_ce0_c_pins[] = { 0x58, };
static int x1830_ssi1_ce1_c_pins[] = { 0x56, };
static int x1830_ssi1_dt_d_pins[] = { 0x62, };
static int x1830_ssi1_dr_d_pins[] = { 0x63, };
static int x1830_ssi1_clk_d_pins[] = { 0x66, };
static int x1830_ssi1_gpc_d_pins[] = { 0x64, };
static int x1830_ssi1_ce0_d_pins[] = { 0x67, };
static int x1830_ssi1_ce1_d_pins[] = { 0x65, };
static int x1830_mmc0_1bit_pins[] = { 0x24, 0x25, 0x20, };
static int x1830_mmc0_4bit_pins[] = { 0x21, 0x22, 0x23, };
static int x1830_mmc1_1bit_pins[] = { 0x42, 0x43, 0x44, };
static int x1830_mmc1_4bit_pins[] = { 0x45, 0x46, 0x47, };
static int x1830_i2c0_pins[] = { 0x0c, 0x0d, };
static int x1830_i2c1_pins[] = { 0x39, 0x3a, };
static int x1830_i2c2_pins[] = { 0x5b, 0x5c, };
<<<<<<< HEAD
=======
static int x1830_lcd_rgb_18bit_pins[] = {
	0x62, 0x63, 0x64, 0x65, 0x66, 0x67,
	0x68, 0x69, 0x6c, 0x6d, 0x6e, 0x6f,
	0x70, 0x71, 0x72, 0x73, 0x76, 0x77,
	0x78, 0x79, 0x7a, 0x7b,
};
static int x1830_lcd_slcd_8bit_pins[] = {
	0x62, 0x63, 0x64, 0x65, 0x66, 0x67, 0x6c, 0x6d,
	0x69, 0x72, 0x73, 0x7b, 0x7a,
};
static int x1830_lcd_slcd_16bit_pins[] = {
	0x6e, 0x6f, 0x70, 0x71, 0x76, 0x77, 0x78, 0x79,
};
>>>>>>> 04d5ce62
static int x1830_pwm_pwm0_b_pins[] = { 0x31, };
static int x1830_pwm_pwm0_c_pins[] = { 0x4b, };
static int x1830_pwm_pwm1_b_pins[] = { 0x32, };
static int x1830_pwm_pwm1_c_pins[] = { 0x4c, };
static int x1830_pwm_pwm2_c_8_pins[] = { 0x48, };
static int x1830_pwm_pwm2_c_13_pins[] = { 0x4d, };
static int x1830_pwm_pwm3_c_9_pins[] = { 0x49, };
static int x1830_pwm_pwm3_c_14_pins[] = { 0x4e, };
static int x1830_pwm_pwm4_c_15_pins[] = { 0x4f, };
static int x1830_pwm_pwm4_c_25_pins[] = { 0x59, };
static int x1830_pwm_pwm5_c_16_pins[] = { 0x50, };
static int x1830_pwm_pwm5_c_26_pins[] = { 0x5a, };
static int x1830_pwm_pwm6_c_17_pins[] = { 0x51, };
static int x1830_pwm_pwm6_c_27_pins[] = { 0x5b, };
static int x1830_pwm_pwm7_c_18_pins[] = { 0x52, };
static int x1830_pwm_pwm7_c_28_pins[] = { 0x5c, };
static int x1830_mac_pins[] = {
	0x29, 0x30, 0x2f, 0x28, 0x2e, 0x2d, 0x2a, 0x2b, 0x26, 0x27,
};

static int x1830_uart0_data_funcs[] = { 0, 0, };
static int x1830_uart0_hwflow_funcs[] = { 0, 0, };
static int x1830_uart1_data_funcs[] = { 0, 0, };
static int x1830_sfc_funcs[] = { 1, 1, 1, 1, 1, 1, };
static int x1830_ssi0_dt_funcs[] = { 0, };
static int x1830_ssi0_dr_funcs[] = { 0, };
static int x1830_ssi0_clk_funcs[] = { 0, };
static int x1830_ssi0_gpc_funcs[] = { 0, };
static int x1830_ssi0_ce0_funcs[] = { 0, };
static int x1830_ssi0_ce1_funcs[] = { 0, };
static int x1830_ssi1_dt_c_funcs[] = { 1, };
static int x1830_ssi1_dr_c_funcs[] = { 1, };
static int x1830_ssi1_clk_c_funcs[] = { 1, };
static int x1830_ssi1_gpc_c_funcs[] = { 1, };
static int x1830_ssi1_ce0_c_funcs[] = { 1, };
static int x1830_ssi1_ce1_c_funcs[] = { 1, };
static int x1830_ssi1_dt_d_funcs[] = { 2, };
static int x1830_ssi1_dr_d_funcs[] = { 2, };
static int x1830_ssi1_clk_d_funcs[] = { 2, };
static int x1830_ssi1_gpc_d_funcs[] = { 2, };
static int x1830_ssi1_ce0_d_funcs[] = { 2, };
static int x1830_ssi1_ce1_d_funcs[] = { 2, };
static int x1830_mmc0_1bit_funcs[] = { 0, 0, 0, };
static int x1830_mmc0_4bit_funcs[] = { 0, 0, 0, };
static int x1830_mmc1_1bit_funcs[] = { 0, 0, 0, };
static int x1830_mmc1_4bit_funcs[] = { 0, 0, 0, };
static int x1830_i2c0_funcs[] = { 1, 1, };
static int x1830_i2c1_funcs[] = { 0, 0, };
static int x1830_i2c2_funcs[] = { 1, 1, };
<<<<<<< HEAD
=======
static int x1830_lcd_rgb_18bit_funcs[] = {
	0, 0, 0, 0, 0, 0,
	0, 0, 0, 0, 0, 0,
	0, 0, 0, 0, 0, 0,
	0, 0, 0, 0,
};
static int x1830_lcd_slcd_8bit_funcs[] = {
	1, 1, 1, 1, 1, 1, 1, 1, 1, 1, 1, 1, 1,
};
static int x1830_lcd_slcd_16bit_funcs[] = { 1, 1, 1, 1, 1, 1, 1, 1, };
>>>>>>> 04d5ce62
static int x1830_pwm_pwm0_b_funcs[] = { 0, };
static int x1830_pwm_pwm0_c_funcs[] = { 1, };
static int x1830_pwm_pwm1_b_funcs[] = { 0, };
static int x1830_pwm_pwm1_c_funcs[] = { 1, };
static int x1830_pwm_pwm2_c_8_funcs[] = { 0, };
static int x1830_pwm_pwm2_c_13_funcs[] = { 1, };
static int x1830_pwm_pwm3_c_9_funcs[] = { 0, };
static int x1830_pwm_pwm3_c_14_funcs[] = { 1, };
static int x1830_pwm_pwm4_c_15_funcs[] = { 1, };
static int x1830_pwm_pwm4_c_25_funcs[] = { 0, };
static int x1830_pwm_pwm5_c_16_funcs[] = { 1, };
static int x1830_pwm_pwm5_c_26_funcs[] = { 0, };
static int x1830_pwm_pwm6_c_17_funcs[] = { 1, };
static int x1830_pwm_pwm6_c_27_funcs[] = { 0, };
static int x1830_pwm_pwm7_c_18_funcs[] = { 1, };
static int x1830_pwm_pwm7_c_28_funcs[] = { 0, };
static int x1830_mac_funcs[] = { 0, 0, 0, 0, 0, 0, 0, 0, 0, 0, };

static const struct group_desc x1830_groups[] = {
	INGENIC_PIN_GROUP("uart0-data", x1830_uart0_data),
	INGENIC_PIN_GROUP("uart0-hwflow", x1830_uart0_hwflow),
	INGENIC_PIN_GROUP("uart1-data", x1830_uart1_data),
	INGENIC_PIN_GROUP("sfc", x1830_sfc),
	INGENIC_PIN_GROUP("ssi0-dt", x1830_ssi0_dt),
	INGENIC_PIN_GROUP("ssi0-dr", x1830_ssi0_dr),
	INGENIC_PIN_GROUP("ssi0-clk", x1830_ssi0_clk),
	INGENIC_PIN_GROUP("ssi0-gpc", x1830_ssi0_gpc),
	INGENIC_PIN_GROUP("ssi0-ce0", x1830_ssi0_ce0),
	INGENIC_PIN_GROUP("ssi0-ce1", x1830_ssi0_ce1),
	INGENIC_PIN_GROUP("ssi1-dt-c", x1830_ssi1_dt_c),
	INGENIC_PIN_GROUP("ssi1-dr-c", x1830_ssi1_dr_c),
	INGENIC_PIN_GROUP("ssi1-clk-c", x1830_ssi1_clk_c),
	INGENIC_PIN_GROUP("ssi1-gpc-c", x1830_ssi1_gpc_c),
	INGENIC_PIN_GROUP("ssi1-ce0-c", x1830_ssi1_ce0_c),
	INGENIC_PIN_GROUP("ssi1-ce1-c", x1830_ssi1_ce1_c),
	INGENIC_PIN_GROUP("ssi1-dt-d", x1830_ssi1_dt_d),
	INGENIC_PIN_GROUP("ssi1-dr-d", x1830_ssi1_dr_d),
	INGENIC_PIN_GROUP("ssi1-clk-d", x1830_ssi1_clk_d),
	INGENIC_PIN_GROUP("ssi1-gpc-d", x1830_ssi1_gpc_d),
	INGENIC_PIN_GROUP("ssi1-ce0-d", x1830_ssi1_ce0_d),
	INGENIC_PIN_GROUP("ssi1-ce1-d", x1830_ssi1_ce1_d),
	INGENIC_PIN_GROUP("mmc0-1bit", x1830_mmc0_1bit),
	INGENIC_PIN_GROUP("mmc0-4bit", x1830_mmc0_4bit),
	INGENIC_PIN_GROUP("mmc1-1bit", x1830_mmc1_1bit),
	INGENIC_PIN_GROUP("mmc1-4bit", x1830_mmc1_4bit),
	INGENIC_PIN_GROUP("i2c0-data", x1830_i2c0),
	INGENIC_PIN_GROUP("i2c1-data", x1830_i2c1),
	INGENIC_PIN_GROUP("i2c2-data", x1830_i2c2),
<<<<<<< HEAD
=======
	INGENIC_PIN_GROUP("lcd-rgb-18bit", x1830_lcd_rgb_18bit),
	INGENIC_PIN_GROUP("lcd-slcd-8bit", x1830_lcd_slcd_8bit),
	INGENIC_PIN_GROUP("lcd-slcd-16bit", x1830_lcd_slcd_16bit),
	{ "lcd-no-pins", },
>>>>>>> 04d5ce62
	INGENIC_PIN_GROUP("pwm0-b", x1830_pwm_pwm0_b),
	INGENIC_PIN_GROUP("pwm0-c", x1830_pwm_pwm0_c),
	INGENIC_PIN_GROUP("pwm1-b", x1830_pwm_pwm1_b),
	INGENIC_PIN_GROUP("pwm1-c", x1830_pwm_pwm1_c),
	INGENIC_PIN_GROUP("pwm2-c-8", x1830_pwm_pwm2_c_8),
	INGENIC_PIN_GROUP("pwm2-c-13", x1830_pwm_pwm2_c_13),
	INGENIC_PIN_GROUP("pwm3-c-9", x1830_pwm_pwm3_c_9),
	INGENIC_PIN_GROUP("pwm3-c-14", x1830_pwm_pwm3_c_14),
	INGENIC_PIN_GROUP("pwm4-c-15", x1830_pwm_pwm4_c_15),
	INGENIC_PIN_GROUP("pwm4-c-25", x1830_pwm_pwm4_c_25),
	INGENIC_PIN_GROUP("pwm5-c-16", x1830_pwm_pwm5_c_16),
	INGENIC_PIN_GROUP("pwm5-c-26", x1830_pwm_pwm5_c_26),
	INGENIC_PIN_GROUP("pwm6-c-17", x1830_pwm_pwm6_c_17),
	INGENIC_PIN_GROUP("pwm6-c-27", x1830_pwm_pwm6_c_27),
	INGENIC_PIN_GROUP("pwm7-c-18", x1830_pwm_pwm7_c_18),
	INGENIC_PIN_GROUP("pwm7-c-28", x1830_pwm_pwm7_c_28),
	INGENIC_PIN_GROUP("mac", x1830_mac),
};

static const char *x1830_uart0_groups[] = { "uart0-data", "uart0-hwflow", };
static const char *x1830_uart1_groups[] = { "uart1-data", };
static const char *x1830_sfc_groups[] = { "sfc", };
static const char *x1830_ssi0_groups[] = {
	"ssi0-dt", "ssi0-dr", "ssi0-clk", "ssi0-gpc", "ssi0-ce0", "ssi0-ce1",
};
static const char *x1830_ssi1_groups[] = {
	"ssi1-dt-c", "ssi1-dt-d",
	"ssi1-dr-c", "ssi1-dr-d",
	"ssi1-clk-c", "ssi1-clk-d",
	"ssi1-gpc-c", "ssi1-gpc-d",
	"ssi1-ce0-c", "ssi1-ce0-d",
	"ssi1-ce1-c", "ssi1-ce1-d",
};
static const char *x1830_mmc0_groups[] = { "mmc0-1bit", "mmc0-4bit", };
static const char *x1830_mmc1_groups[] = { "mmc1-1bit", "mmc1-4bit", };
static const char *x1830_i2c0_groups[] = { "i2c0-data", };
static const char *x1830_i2c1_groups[] = { "i2c1-data", };
static const char *x1830_i2c2_groups[] = { "i2c2-data", };
<<<<<<< HEAD
=======
static const char *x1830_lcd_groups[] = {
	"lcd-rgb-18bit", "lcd-slcd-8bit", "lcd-slcd-16bit", "lcd-no-pins",
};
>>>>>>> 04d5ce62
static const char *x1830_pwm0_groups[] = { "pwm0-b", "pwm0-c", };
static const char *x1830_pwm1_groups[] = { "pwm1-b", "pwm1-c", };
static const char *x1830_pwm2_groups[] = { "pwm2-c-8", "pwm2-c-13", };
static const char *x1830_pwm3_groups[] = { "pwm3-c-9", "pwm3-c-14", };
static const char *x1830_pwm4_groups[] = { "pwm4-c-15", "pwm4-c-25", };
static const char *x1830_pwm5_groups[] = { "pwm5-c-16", "pwm5-c-26", };
static const char *x1830_pwm6_groups[] = { "pwm6-c-17", "pwm6-c-27", };
static const char *x1830_pwm7_groups[] = { "pwm7-c-18", "pwm7-c-28", };
static const char *x1830_mac_groups[] = { "mac", };

static const struct function_desc x1830_functions[] = {
	{ "uart0", x1830_uart0_groups, ARRAY_SIZE(x1830_uart0_groups), },
	{ "uart1", x1830_uart1_groups, ARRAY_SIZE(x1830_uart1_groups), },
	{ "sfc", x1830_sfc_groups, ARRAY_SIZE(x1830_sfc_groups), },
	{ "ssi0", x1830_ssi0_groups, ARRAY_SIZE(x1830_ssi0_groups), },
	{ "ssi1", x1830_ssi1_groups, ARRAY_SIZE(x1830_ssi1_groups), },
	{ "mmc0", x1830_mmc0_groups, ARRAY_SIZE(x1830_mmc0_groups), },
	{ "mmc1", x1830_mmc1_groups, ARRAY_SIZE(x1830_mmc1_groups), },
	{ "i2c0", x1830_i2c0_groups, ARRAY_SIZE(x1830_i2c0_groups), },
	{ "i2c1", x1830_i2c1_groups, ARRAY_SIZE(x1830_i2c1_groups), },
	{ "i2c2", x1830_i2c2_groups, ARRAY_SIZE(x1830_i2c2_groups), },
<<<<<<< HEAD
=======
	{ "lcd", x1830_lcd_groups, ARRAY_SIZE(x1830_lcd_groups), },
>>>>>>> 04d5ce62
	{ "pwm0", x1830_pwm0_groups, ARRAY_SIZE(x1830_pwm0_groups), },
	{ "pwm1", x1830_pwm1_groups, ARRAY_SIZE(x1830_pwm1_groups), },
	{ "pwm2", x1830_pwm2_groups, ARRAY_SIZE(x1830_pwm2_groups), },
	{ "pwm3", x1830_pwm3_groups, ARRAY_SIZE(x1830_pwm3_groups), },
	{ "pwm4", x1830_pwm4_groups, ARRAY_SIZE(x1830_pwm4_groups), },
	{ "pwm5", x1830_pwm5_groups, ARRAY_SIZE(x1830_pwm4_groups), },
	{ "pwm6", x1830_pwm6_groups, ARRAY_SIZE(x1830_pwm4_groups), },
	{ "pwm7", x1830_pwm7_groups, ARRAY_SIZE(x1830_pwm4_groups), },
	{ "mac", x1830_mac_groups, ARRAY_SIZE(x1830_mac_groups), },
};

static const struct ingenic_chip_info x1830_chip_info = {
	.num_chips = 4,
	.reg_offset = 0x1000,
	.version = ID_X1830,
	.groups = x1830_groups,
	.num_groups = ARRAY_SIZE(x1830_groups),
	.functions = x1830_functions,
	.num_functions = ARRAY_SIZE(x1830_functions),
	.pull_ups = x1830_pull_ups,
	.pull_downs = x1830_pull_downs,
};

static u32 ingenic_gpio_read_reg(struct ingenic_gpio_chip *jzgc, u8 reg)
{
	unsigned int val;

	regmap_read(jzgc->jzpc->map, jzgc->reg_base + reg, &val);

	return (u32) val;
}

static void ingenic_gpio_set_bit(struct ingenic_gpio_chip *jzgc,
		u8 reg, u8 offset, bool set)
{
	if (set)
		reg = REG_SET(reg);
	else
		reg = REG_CLEAR(reg);

	regmap_write(jzgc->jzpc->map, jzgc->reg_base + reg, BIT(offset));
}

static void ingenic_gpio_shadow_set_bit(struct ingenic_gpio_chip *jzgc,
		u8 reg, u8 offset, bool set)
{
	if (set)
		reg = REG_SET(reg);
	else
		reg = REG_CLEAR(reg);

	regmap_write(jzgc->jzpc->map, REG_PZ_BASE(
			jzgc->jzpc->info->reg_offset) + reg, BIT(offset));
}

static void ingenic_gpio_shadow_set_bit_load(struct ingenic_gpio_chip *jzgc)
{
	regmap_write(jzgc->jzpc->map, REG_PZ_GID2LD(
			jzgc->jzpc->info->reg_offset),
			jzgc->gc.base / PINS_PER_GPIO_CHIP);
}

static inline bool ingenic_gpio_get_value(struct ingenic_gpio_chip *jzgc,
					  u8 offset)
{
	unsigned int val = ingenic_gpio_read_reg(jzgc, GPIO_PIN);

	return !!(val & BIT(offset));
}

static void ingenic_gpio_set_value(struct ingenic_gpio_chip *jzgc,
				   u8 offset, int value)
{
	if (jzgc->jzpc->info->version >= ID_JZ4760)
		ingenic_gpio_set_bit(jzgc, JZ4760_GPIO_PAT0, offset, !!value);
	else
		ingenic_gpio_set_bit(jzgc, JZ4740_GPIO_DATA, offset, !!value);
}

static void irq_set_type(struct ingenic_gpio_chip *jzgc,
		u8 offset, unsigned int type)
{
	u8 reg1, reg2;
	bool val1, val2;

	switch (type) {
	case IRQ_TYPE_EDGE_RISING:
		val1 = val2 = true;
		break;
	case IRQ_TYPE_EDGE_FALLING:
		val1 = false;
		val2 = true;
		break;
	case IRQ_TYPE_LEVEL_HIGH:
		val1 = true;
		val2 = false;
		break;
	case IRQ_TYPE_LEVEL_LOW:
	default:
		val1 = val2 = false;
		break;
	}

	if (jzgc->jzpc->info->version >= ID_JZ4760) {
		reg1 = JZ4760_GPIO_PAT1;
		reg2 = JZ4760_GPIO_PAT0;
	} else {
		reg1 = JZ4740_GPIO_TRIG;
		reg2 = JZ4740_GPIO_DIR;
	}

	if (jzgc->jzpc->info->version >= ID_X1000) {
		ingenic_gpio_shadow_set_bit(jzgc, reg2, offset, val1);
		ingenic_gpio_shadow_set_bit(jzgc, reg1, offset, val2);
		ingenic_gpio_shadow_set_bit_load(jzgc);
	} else {
		ingenic_gpio_set_bit(jzgc, reg2, offset, val1);
		ingenic_gpio_set_bit(jzgc, reg1, offset, val2);
	}
}

static void ingenic_gpio_irq_mask(struct irq_data *irqd)
{
	struct gpio_chip *gc = irq_data_get_irq_chip_data(irqd);
	struct ingenic_gpio_chip *jzgc = gpiochip_get_data(gc);

	ingenic_gpio_set_bit(jzgc, GPIO_MSK, irqd->hwirq, true);
}

static void ingenic_gpio_irq_unmask(struct irq_data *irqd)
{
	struct gpio_chip *gc = irq_data_get_irq_chip_data(irqd);
	struct ingenic_gpio_chip *jzgc = gpiochip_get_data(gc);

	ingenic_gpio_set_bit(jzgc, GPIO_MSK, irqd->hwirq, false);
}

static void ingenic_gpio_irq_enable(struct irq_data *irqd)
{
	struct gpio_chip *gc = irq_data_get_irq_chip_data(irqd);
	struct ingenic_gpio_chip *jzgc = gpiochip_get_data(gc);
	int irq = irqd->hwirq;

	if (jzgc->jzpc->info->version >= ID_JZ4760)
		ingenic_gpio_set_bit(jzgc, JZ4760_GPIO_INT, irq, true);
	else
		ingenic_gpio_set_bit(jzgc, JZ4740_GPIO_SELECT, irq, true);

	ingenic_gpio_irq_unmask(irqd);
}

static void ingenic_gpio_irq_disable(struct irq_data *irqd)
{
	struct gpio_chip *gc = irq_data_get_irq_chip_data(irqd);
	struct ingenic_gpio_chip *jzgc = gpiochip_get_data(gc);
	int irq = irqd->hwirq;

	ingenic_gpio_irq_mask(irqd);

	if (jzgc->jzpc->info->version >= ID_JZ4760)
		ingenic_gpio_set_bit(jzgc, JZ4760_GPIO_INT, irq, false);
	else
		ingenic_gpio_set_bit(jzgc, JZ4740_GPIO_SELECT, irq, false);
}

static void ingenic_gpio_irq_ack(struct irq_data *irqd)
{
	struct gpio_chip *gc = irq_data_get_irq_chip_data(irqd);
	struct ingenic_gpio_chip *jzgc = gpiochip_get_data(gc);
	int irq = irqd->hwirq;
	bool high;

	if (irqd_get_trigger_type(irqd) == IRQ_TYPE_EDGE_BOTH) {
		/*
		 * Switch to an interrupt for the opposite edge to the one that
		 * triggered the interrupt being ACKed.
		 */
		high = ingenic_gpio_get_value(jzgc, irq);
		if (high)
			irq_set_type(jzgc, irq, IRQ_TYPE_EDGE_FALLING);
		else
			irq_set_type(jzgc, irq, IRQ_TYPE_EDGE_RISING);
	}

	if (jzgc->jzpc->info->version >= ID_JZ4760)
		ingenic_gpio_set_bit(jzgc, JZ4760_GPIO_FLAG, irq, false);
	else
		ingenic_gpio_set_bit(jzgc, JZ4740_GPIO_DATA, irq, true);
}

static int ingenic_gpio_irq_set_type(struct irq_data *irqd, unsigned int type)
{
	struct gpio_chip *gc = irq_data_get_irq_chip_data(irqd);
	struct ingenic_gpio_chip *jzgc = gpiochip_get_data(gc);

	switch (type) {
	case IRQ_TYPE_EDGE_BOTH:
	case IRQ_TYPE_EDGE_RISING:
	case IRQ_TYPE_EDGE_FALLING:
		irq_set_handler_locked(irqd, handle_edge_irq);
		break;
	case IRQ_TYPE_LEVEL_HIGH:
	case IRQ_TYPE_LEVEL_LOW:
		irq_set_handler_locked(irqd, handle_level_irq);
		break;
	default:
		irq_set_handler_locked(irqd, handle_bad_irq);
	}

	if (type == IRQ_TYPE_EDGE_BOTH) {
		/*
		 * The hardware does not support interrupts on both edges. The
		 * best we can do is to set up a single-edge interrupt and then
		 * switch to the opposing edge when ACKing the interrupt.
		 */
		bool high = ingenic_gpio_get_value(jzgc, irqd->hwirq);

		type = high ? IRQ_TYPE_EDGE_FALLING : IRQ_TYPE_EDGE_RISING;
	}

	irq_set_type(jzgc, irqd->hwirq, type);
	return 0;
}

static int ingenic_gpio_irq_set_wake(struct irq_data *irqd, unsigned int on)
{
	struct gpio_chip *gc = irq_data_get_irq_chip_data(irqd);
	struct ingenic_gpio_chip *jzgc = gpiochip_get_data(gc);

	return irq_set_irq_wake(jzgc->irq, on);
}

static void ingenic_gpio_irq_handler(struct irq_desc *desc)
{
	struct gpio_chip *gc = irq_desc_get_handler_data(desc);
	struct ingenic_gpio_chip *jzgc = gpiochip_get_data(gc);
	struct irq_chip *irq_chip = irq_data_get_irq_chip(&desc->irq_data);
	unsigned long flag, i;

	chained_irq_enter(irq_chip, desc);

	if (jzgc->jzpc->info->version >= ID_JZ4760)
		flag = ingenic_gpio_read_reg(jzgc, JZ4760_GPIO_FLAG);
	else
		flag = ingenic_gpio_read_reg(jzgc, JZ4740_GPIO_FLAG);

	for_each_set_bit(i, &flag, 32)
		generic_handle_irq(irq_linear_revmap(gc->irq.domain, i));
	chained_irq_exit(irq_chip, desc);
}

static void ingenic_gpio_set(struct gpio_chip *gc,
		unsigned int offset, int value)
{
	struct ingenic_gpio_chip *jzgc = gpiochip_get_data(gc);

	ingenic_gpio_set_value(jzgc, offset, value);
}

static int ingenic_gpio_get(struct gpio_chip *gc, unsigned int offset)
{
	struct ingenic_gpio_chip *jzgc = gpiochip_get_data(gc);

	return (int) ingenic_gpio_get_value(jzgc, offset);
}

static int ingenic_gpio_direction_input(struct gpio_chip *gc,
		unsigned int offset)
{
	return pinctrl_gpio_direction_input(gc->base + offset);
}

static int ingenic_gpio_direction_output(struct gpio_chip *gc,
		unsigned int offset, int value)
{
	ingenic_gpio_set(gc, offset, value);
	return pinctrl_gpio_direction_output(gc->base + offset);
}

static inline void ingenic_config_pin(struct ingenic_pinctrl *jzpc,
		unsigned int pin, u8 reg, bool set)
{
	unsigned int idx = pin % PINS_PER_GPIO_CHIP;
	unsigned int offt = pin / PINS_PER_GPIO_CHIP;

	regmap_write(jzpc->map, offt * jzpc->info->reg_offset +
			(set ? REG_SET(reg) : REG_CLEAR(reg)), BIT(idx));
}

static inline void ingenic_shadow_config_pin(struct ingenic_pinctrl *jzpc,
		unsigned int pin, u8 reg, bool set)
{
	unsigned int idx = pin % PINS_PER_GPIO_CHIP;

	regmap_write(jzpc->map, REG_PZ_BASE(jzpc->info->reg_offset) +
			(set ? REG_SET(reg) : REG_CLEAR(reg)), BIT(idx));
}

static inline void ingenic_shadow_config_pin_load(struct ingenic_pinctrl *jzpc,
		unsigned int pin)
{
	regmap_write(jzpc->map, REG_PZ_GID2LD(jzpc->info->reg_offset),
			pin / PINS_PER_GPIO_CHIP);
}

static inline bool ingenic_get_pin_config(struct ingenic_pinctrl *jzpc,
		unsigned int pin, u8 reg)
{
	unsigned int idx = pin % PINS_PER_GPIO_CHIP;
	unsigned int offt = pin / PINS_PER_GPIO_CHIP;
	unsigned int val;

	regmap_read(jzpc->map, offt * jzpc->info->reg_offset + reg, &val);

	return val & BIT(idx);
}

static int ingenic_gpio_get_direction(struct gpio_chip *gc, unsigned int offset)
{
	struct ingenic_gpio_chip *jzgc = gpiochip_get_data(gc);
	struct ingenic_pinctrl *jzpc = jzgc->jzpc;
	unsigned int pin = gc->base + offset;

<<<<<<< HEAD
	if (jzpc->info->version >= ID_JZ4760)
		return ingenic_get_pin_config(jzpc, pin, JZ4760_GPIO_PAT1);
=======
	if (jzpc->info->version >= ID_JZ4760) {
		if (ingenic_get_pin_config(jzpc, pin, JZ4760_GPIO_PAT1))
			return GPIO_LINE_DIRECTION_IN;
		return GPIO_LINE_DIRECTION_OUT;
	}
>>>>>>> 04d5ce62

	if (ingenic_get_pin_config(jzpc, pin, JZ4740_GPIO_SELECT))
		return GPIO_LINE_DIRECTION_IN;

	if (ingenic_get_pin_config(jzpc, pin, JZ4740_GPIO_DIR))
		return GPIO_LINE_DIRECTION_OUT;

	return GPIO_LINE_DIRECTION_IN;
}

static const struct pinctrl_ops ingenic_pctlops = {
	.get_groups_count = pinctrl_generic_get_group_count,
	.get_group_name = pinctrl_generic_get_group_name,
	.get_group_pins = pinctrl_generic_get_group_pins,
	.dt_node_to_map = pinconf_generic_dt_node_to_map_all,
	.dt_free_map = pinconf_generic_dt_free_map,
};

static int ingenic_pinmux_set_pin_fn(struct ingenic_pinctrl *jzpc,
		int pin, int func)
{
	unsigned int idx = pin % PINS_PER_GPIO_CHIP;
	unsigned int offt = pin / PINS_PER_GPIO_CHIP;

	dev_dbg(jzpc->dev, "set pin P%c%u to function %u\n",
			'A' + offt, idx, func);

	if (jzpc->info->version >= ID_X1000) {
		ingenic_shadow_config_pin(jzpc, pin, JZ4760_GPIO_INT, false);
		ingenic_shadow_config_pin(jzpc, pin, GPIO_MSK, false);
		ingenic_shadow_config_pin(jzpc, pin, JZ4760_GPIO_PAT1, func & 0x2);
		ingenic_shadow_config_pin(jzpc, pin, JZ4760_GPIO_PAT0, func & 0x1);
		ingenic_shadow_config_pin_load(jzpc, pin);
	} else if (jzpc->info->version >= ID_JZ4760) {
		ingenic_config_pin(jzpc, pin, JZ4760_GPIO_INT, false);
		ingenic_config_pin(jzpc, pin, GPIO_MSK, false);
		ingenic_config_pin(jzpc, pin, JZ4760_GPIO_PAT1, func & 0x2);
		ingenic_config_pin(jzpc, pin, JZ4760_GPIO_PAT0, func & 0x1);
	} else {
		ingenic_config_pin(jzpc, pin, JZ4740_GPIO_FUNC, true);
		ingenic_config_pin(jzpc, pin, JZ4740_GPIO_TRIG, func & 0x2);
		ingenic_config_pin(jzpc, pin, JZ4740_GPIO_SELECT, func > 0);
	}

	return 0;
}

static int ingenic_pinmux_set_mux(struct pinctrl_dev *pctldev,
		unsigned int selector, unsigned int group)
{
	struct ingenic_pinctrl *jzpc = pinctrl_dev_get_drvdata(pctldev);
	struct function_desc *func;
	struct group_desc *grp;
	unsigned int i;

	func = pinmux_generic_get_function(pctldev, selector);
	if (!func)
		return -EINVAL;

	grp = pinctrl_generic_get_group(pctldev, group);
	if (!grp)
		return -EINVAL;

	dev_dbg(pctldev->dev, "enable function %s group %s\n",
		func->name, grp->name);

	for (i = 0; i < grp->num_pins; i++) {
		int *pin_modes = grp->data;

		ingenic_pinmux_set_pin_fn(jzpc, grp->pins[i], pin_modes[i]);
	}

	return 0;
}

static int ingenic_pinmux_gpio_set_direction(struct pinctrl_dev *pctldev,
		struct pinctrl_gpio_range *range,
		unsigned int pin, bool input)
{
	struct ingenic_pinctrl *jzpc = pinctrl_dev_get_drvdata(pctldev);
	unsigned int idx = pin % PINS_PER_GPIO_CHIP;
	unsigned int offt = pin / PINS_PER_GPIO_CHIP;

	dev_dbg(pctldev->dev, "set pin P%c%u to %sput\n",
			'A' + offt, idx, input ? "in" : "out");

	if (jzpc->info->version >= ID_X1000) {
		ingenic_shadow_config_pin(jzpc, pin, JZ4760_GPIO_INT, false);
		ingenic_shadow_config_pin(jzpc, pin, GPIO_MSK, true);
		ingenic_shadow_config_pin(jzpc, pin, JZ4760_GPIO_PAT1, input);
		ingenic_shadow_config_pin_load(jzpc, pin);
	} else if (jzpc->info->version >= ID_JZ4760) {
		ingenic_config_pin(jzpc, pin, JZ4760_GPIO_INT, false);
		ingenic_config_pin(jzpc, pin, GPIO_MSK, true);
		ingenic_config_pin(jzpc, pin, JZ4760_GPIO_PAT1, input);
	} else {
		ingenic_config_pin(jzpc, pin, JZ4740_GPIO_SELECT, false);
		ingenic_config_pin(jzpc, pin, JZ4740_GPIO_DIR, !input);
		ingenic_config_pin(jzpc, pin, JZ4740_GPIO_FUNC, false);
	}

	return 0;
}

static const struct pinmux_ops ingenic_pmxops = {
	.get_functions_count = pinmux_generic_get_function_count,
	.get_function_name = pinmux_generic_get_function_name,
	.get_function_groups = pinmux_generic_get_function_groups,
	.set_mux = ingenic_pinmux_set_mux,
	.gpio_set_direction = ingenic_pinmux_gpio_set_direction,
};

static int ingenic_pinconf_get(struct pinctrl_dev *pctldev,
		unsigned int pin, unsigned long *config)
{
	struct ingenic_pinctrl *jzpc = pinctrl_dev_get_drvdata(pctldev);
	enum pin_config_param param = pinconf_to_config_param(*config);
	unsigned int idx = pin % PINS_PER_GPIO_CHIP;
	unsigned int offt = pin / PINS_PER_GPIO_CHIP;
	bool pull;

	if (jzpc->info->version >= ID_JZ4760)
		pull = !ingenic_get_pin_config(jzpc, pin, JZ4760_GPIO_PEN);
	else
		pull = !ingenic_get_pin_config(jzpc, pin, JZ4740_GPIO_PULL_DIS);

	switch (param) {
	case PIN_CONFIG_BIAS_DISABLE:
		if (pull)
			return -EINVAL;
		break;

	case PIN_CONFIG_BIAS_PULL_UP:
		if (!pull || !(jzpc->info->pull_ups[offt] & BIT(idx)))
			return -EINVAL;
		break;

	case PIN_CONFIG_BIAS_PULL_DOWN:
		if (!pull || !(jzpc->info->pull_downs[offt] & BIT(idx)))
			return -EINVAL;
		break;

	default:
		return -ENOTSUPP;
	}

	*config = pinconf_to_config_packed(param, 1);
	return 0;
}

static void ingenic_set_bias(struct ingenic_pinctrl *jzpc,
		unsigned int pin, unsigned int bias)
{
	if (jzpc->info->version >= ID_X1830) {
		unsigned int idx = pin % PINS_PER_GPIO_CHIP;
		unsigned int half = PINS_PER_GPIO_CHIP / 2;
		unsigned int idxh = pin % half * 2;
		unsigned int offt = pin / PINS_PER_GPIO_CHIP;

		if (idx < half) {
			regmap_write(jzpc->map, offt * jzpc->info->reg_offset +
					REG_CLEAR(X1830_GPIO_PEL), 3 << idxh);
			regmap_write(jzpc->map, offt * jzpc->info->reg_offset +
					REG_SET(X1830_GPIO_PEL), bias << idxh);
		} else {
			regmap_write(jzpc->map, offt * jzpc->info->reg_offset +
					REG_CLEAR(X1830_GPIO_PEH), 3 << idxh);
			regmap_write(jzpc->map, offt * jzpc->info->reg_offset +
					REG_SET(X1830_GPIO_PEH), bias << idxh);
		}

	} else if (jzpc->info->version >= ID_JZ4760) {
		ingenic_config_pin(jzpc, pin, JZ4760_GPIO_PEN, !bias);
	} else {
		ingenic_config_pin(jzpc, pin, JZ4740_GPIO_PULL_DIS, !bias);
	}
}

static void ingenic_set_output_level(struct ingenic_pinctrl *jzpc,
				     unsigned int pin, bool high)
{
	if (jzpc->info->version >= ID_JZ4760)
		ingenic_config_pin(jzpc, pin, JZ4760_GPIO_PAT0, high);
	else
		ingenic_config_pin(jzpc, pin, JZ4740_GPIO_DATA, high);
}

static int ingenic_pinconf_set(struct pinctrl_dev *pctldev, unsigned int pin,
		unsigned long *configs, unsigned int num_configs)
{
	struct ingenic_pinctrl *jzpc = pinctrl_dev_get_drvdata(pctldev);
	unsigned int idx = pin % PINS_PER_GPIO_CHIP;
	unsigned int offt = pin / PINS_PER_GPIO_CHIP;
	unsigned int cfg, arg;
	int ret;

	for (cfg = 0; cfg < num_configs; cfg++) {
		switch (pinconf_to_config_param(configs[cfg])) {
		case PIN_CONFIG_BIAS_DISABLE:
		case PIN_CONFIG_BIAS_PULL_UP:
		case PIN_CONFIG_BIAS_PULL_DOWN:
		case PIN_CONFIG_OUTPUT:
			continue;
		default:
			return -ENOTSUPP;
		}
	}

	for (cfg = 0; cfg < num_configs; cfg++) {
		arg = pinconf_to_config_argument(configs[cfg]);

		switch (pinconf_to_config_param(configs[cfg])) {
		case PIN_CONFIG_BIAS_DISABLE:
			dev_dbg(jzpc->dev, "disable pull-over for pin P%c%u\n",
					'A' + offt, idx);
			ingenic_set_bias(jzpc, pin, GPIO_PULL_DIS);
			break;

		case PIN_CONFIG_BIAS_PULL_UP:
			if (!(jzpc->info->pull_ups[offt] & BIT(idx)))
				return -EINVAL;
			dev_dbg(jzpc->dev, "set pull-up for pin P%c%u\n",
					'A' + offt, idx);
			ingenic_set_bias(jzpc, pin, GPIO_PULL_UP);
			break;

		case PIN_CONFIG_BIAS_PULL_DOWN:
			if (!(jzpc->info->pull_downs[offt] & BIT(idx)))
				return -EINVAL;
			dev_dbg(jzpc->dev, "set pull-down for pin P%c%u\n",
					'A' + offt, idx);
			ingenic_set_bias(jzpc, pin, GPIO_PULL_DOWN);
			break;

		case PIN_CONFIG_OUTPUT:
			ret = pinctrl_gpio_direction_output(pin);
			if (ret)
				return ret;

			ingenic_set_output_level(jzpc, pin, arg);
			break;

		default:
			/* unreachable */
			break;
		}
	}

	return 0;
}

static int ingenic_pinconf_group_get(struct pinctrl_dev *pctldev,
		unsigned int group, unsigned long *config)
{
	const unsigned int *pins;
	unsigned int i, npins, old = 0;
	int ret;

	ret = pinctrl_generic_get_group_pins(pctldev, group, &pins, &npins);
	if (ret)
		return ret;

	for (i = 0; i < npins; i++) {
		if (ingenic_pinconf_get(pctldev, pins[i], config))
			return -ENOTSUPP;

		/* configs do not match between two pins */
		if (i && (old != *config))
			return -ENOTSUPP;

		old = *config;
	}

	return 0;
}

static int ingenic_pinconf_group_set(struct pinctrl_dev *pctldev,
		unsigned int group, unsigned long *configs,
		unsigned int num_configs)
{
	const unsigned int *pins;
	unsigned int i, npins;
	int ret;

	ret = pinctrl_generic_get_group_pins(pctldev, group, &pins, &npins);
	if (ret)
		return ret;

	for (i = 0; i < npins; i++) {
		ret = ingenic_pinconf_set(pctldev,
				pins[i], configs, num_configs);
		if (ret)
			return ret;
	}

	return 0;
}

static const struct pinconf_ops ingenic_confops = {
	.is_generic = true,
	.pin_config_get = ingenic_pinconf_get,
	.pin_config_set = ingenic_pinconf_set,
	.pin_config_group_get = ingenic_pinconf_group_get,
	.pin_config_group_set = ingenic_pinconf_group_set,
};

static const struct regmap_config ingenic_pinctrl_regmap_config = {
	.reg_bits = 32,
	.val_bits = 32,
	.reg_stride = 4,
};

static const struct of_device_id ingenic_gpio_of_match[] __initconst = {
	{ .compatible = "ingenic,jz4740-gpio", },
	{ .compatible = "ingenic,jz4760-gpio", },
	{ .compatible = "ingenic,jz4770-gpio", },
	{ .compatible = "ingenic,jz4780-gpio", },
	{ .compatible = "ingenic,x1000-gpio", },
	{ .compatible = "ingenic,x1830-gpio", },
	{},
};

static int __init ingenic_gpio_probe(struct ingenic_pinctrl *jzpc,
				     struct device_node *node)
{
	struct ingenic_gpio_chip *jzgc;
	struct device *dev = jzpc->dev;
	struct gpio_irq_chip *girq;
	unsigned int bank;
	int err;

	err = of_property_read_u32(node, "reg", &bank);
	if (err) {
		dev_err(dev, "Cannot read \"reg\" property: %i\n", err);
		return err;
	}

	jzgc = devm_kzalloc(dev, sizeof(*jzgc), GFP_KERNEL);
	if (!jzgc)
		return -ENOMEM;

	jzgc->jzpc = jzpc;
	jzgc->reg_base = bank * jzpc->info->reg_offset;

	jzgc->gc.label = devm_kasprintf(dev, GFP_KERNEL, "GPIO%c", 'A' + bank);
	if (!jzgc->gc.label)
		return -ENOMEM;

	/* DO NOT EXPAND THIS: FOR BACKWARD GPIO NUMBERSPACE COMPATIBIBILITY
	 * ONLY: WORK TO TRANSITION CONSUMERS TO USE THE GPIO DESCRIPTOR API IN
	 * <linux/gpio/consumer.h> INSTEAD.
	 */
	jzgc->gc.base = bank * 32;

	jzgc->gc.ngpio = 32;
	jzgc->gc.parent = dev;
	jzgc->gc.of_node = node;
	jzgc->gc.owner = THIS_MODULE;

	jzgc->gc.set = ingenic_gpio_set;
	jzgc->gc.get = ingenic_gpio_get;
	jzgc->gc.direction_input = ingenic_gpio_direction_input;
	jzgc->gc.direction_output = ingenic_gpio_direction_output;
	jzgc->gc.get_direction = ingenic_gpio_get_direction;
	jzgc->gc.request = gpiochip_generic_request;
	jzgc->gc.free = gpiochip_generic_free;

	jzgc->irq = irq_of_parse_and_map(node, 0);
	if (!jzgc->irq)
		return -EINVAL;

	jzgc->irq_chip.name = jzgc->gc.label;
	jzgc->irq_chip.irq_enable = ingenic_gpio_irq_enable;
	jzgc->irq_chip.irq_disable = ingenic_gpio_irq_disable;
	jzgc->irq_chip.irq_unmask = ingenic_gpio_irq_unmask;
	jzgc->irq_chip.irq_mask = ingenic_gpio_irq_mask;
	jzgc->irq_chip.irq_ack = ingenic_gpio_irq_ack;
	jzgc->irq_chip.irq_set_type = ingenic_gpio_irq_set_type;
	jzgc->irq_chip.irq_set_wake = ingenic_gpio_irq_set_wake;
	jzgc->irq_chip.flags = IRQCHIP_MASK_ON_SUSPEND;

	girq = &jzgc->gc.irq;
	girq->chip = &jzgc->irq_chip;
	girq->parent_handler = ingenic_gpio_irq_handler;
	girq->num_parents = 1;
	girq->parents = devm_kcalloc(dev, 1, sizeof(*girq->parents),
				     GFP_KERNEL);
	if (!girq->parents)
		return -ENOMEM;
	girq->parents[0] = jzgc->irq;
	girq->default_type = IRQ_TYPE_NONE;
	girq->handler = handle_level_irq;

	err = devm_gpiochip_add_data(dev, &jzgc->gc, jzgc);
	if (err)
		return err;

	return 0;
}

static int __init ingenic_pinctrl_probe(struct platform_device *pdev)
{
	struct device *dev = &pdev->dev;
	struct ingenic_pinctrl *jzpc;
	struct pinctrl_desc *pctl_desc;
	void __iomem *base;
	const struct ingenic_chip_info *chip_info;
	struct device_node *node;
	unsigned int i;
	int err;

	jzpc = devm_kzalloc(dev, sizeof(*jzpc), GFP_KERNEL);
	if (!jzpc)
		return -ENOMEM;

	base = devm_platform_ioremap_resource(pdev, 0);
	if (IS_ERR(base))
		return PTR_ERR(base);

	jzpc->map = devm_regmap_init_mmio(dev, base,
			&ingenic_pinctrl_regmap_config);
	if (IS_ERR(jzpc->map)) {
		dev_err(dev, "Failed to create regmap\n");
		return PTR_ERR(jzpc->map);
	}

	jzpc->dev = dev;
	jzpc->info = chip_info = of_device_get_match_data(dev);

	pctl_desc = devm_kzalloc(&pdev->dev, sizeof(*pctl_desc), GFP_KERNEL);
	if (!pctl_desc)
		return -ENOMEM;

	/* fill in pinctrl_desc structure */
	pctl_desc->name = dev_name(dev);
	pctl_desc->owner = THIS_MODULE;
	pctl_desc->pctlops = &ingenic_pctlops;
	pctl_desc->pmxops = &ingenic_pmxops;
	pctl_desc->confops = &ingenic_confops;
	pctl_desc->npins = chip_info->num_chips * PINS_PER_GPIO_CHIP;
	pctl_desc->pins = jzpc->pdesc = devm_kcalloc(&pdev->dev,
			pctl_desc->npins, sizeof(*jzpc->pdesc), GFP_KERNEL);
	if (!jzpc->pdesc)
		return -ENOMEM;

	for (i = 0; i < pctl_desc->npins; i++) {
		jzpc->pdesc[i].number = i;
		jzpc->pdesc[i].name = kasprintf(GFP_KERNEL, "P%c%d",
						'A' + (i / PINS_PER_GPIO_CHIP),
						i % PINS_PER_GPIO_CHIP);
	}

	jzpc->pctl = devm_pinctrl_register(dev, pctl_desc, jzpc);
	if (IS_ERR(jzpc->pctl)) {
		dev_err(dev, "Failed to register pinctrl\n");
		return PTR_ERR(jzpc->pctl);
	}

	for (i = 0; i < chip_info->num_groups; i++) {
		const struct group_desc *group = &chip_info->groups[i];

		err = pinctrl_generic_add_group(jzpc->pctl, group->name,
				group->pins, group->num_pins, group->data);
		if (err < 0) {
			dev_err(dev, "Failed to register group %s\n",
					group->name);
			return err;
		}
	}

	for (i = 0; i < chip_info->num_functions; i++) {
		const struct function_desc *func = &chip_info->functions[i];

		err = pinmux_generic_add_function(jzpc->pctl, func->name,
				func->group_names, func->num_group_names,
				func->data);
		if (err < 0) {
			dev_err(dev, "Failed to register function %s\n",
					func->name);
			return err;
		}
	}

	dev_set_drvdata(dev, jzpc->map);

	for_each_child_of_node(dev->of_node, node) {
		if (of_match_node(ingenic_gpio_of_match, node)) {
			err = ingenic_gpio_probe(jzpc, node);
			if (err)
				return err;
		}
	}

	return 0;
}

static const struct of_device_id ingenic_pinctrl_of_match[] = {
	{ .compatible = "ingenic,jz4740-pinctrl", .data = &jz4740_chip_info },
	{ .compatible = "ingenic,jz4725b-pinctrl", .data = &jz4725b_chip_info },
	{ .compatible = "ingenic,jz4760-pinctrl", .data = &jz4760_chip_info },
	{ .compatible = "ingenic,jz4760b-pinctrl", .data = &jz4760_chip_info },
	{ .compatible = "ingenic,jz4770-pinctrl", .data = &jz4770_chip_info },
	{ .compatible = "ingenic,jz4780-pinctrl", .data = &jz4780_chip_info },
	{ .compatible = "ingenic,x1000-pinctrl", .data = &x1000_chip_info },
	{ .compatible = "ingenic,x1000e-pinctrl", .data = &x1000_chip_info },
	{ .compatible = "ingenic,x1500-pinctrl", .data = &x1500_chip_info },
	{ .compatible = "ingenic,x1830-pinctrl", .data = &x1830_chip_info },
	{},
};

static struct platform_driver ingenic_pinctrl_driver = {
	.driver = {
		.name = "pinctrl-ingenic",
		.of_match_table = ingenic_pinctrl_of_match,
	},
};

static int __init ingenic_pinctrl_drv_register(void)
{
	return platform_driver_probe(&ingenic_pinctrl_driver,
				     ingenic_pinctrl_probe);
}
subsys_initcall(ingenic_pinctrl_drv_register);<|MERGE_RESOLUTION|>--- conflicted
+++ resolved
@@ -4,10 +4,7 @@
  *
  * Copyright (c) 2017 Paul Cercueil <paul@crapouillou.net>
  * Copyright (c) 2019 周琰杰 (Zhou Yanjie) <zhouyanjie@wanyeetech.com>
-<<<<<<< HEAD
-=======
  * Copyright (c) 2017, 2019 Paul Boddie <paul@boddie.org.uk>
->>>>>>> 04d5ce62
  */
 
 #include <linux/compiler.h>
@@ -1447,8 +1444,6 @@
 static int x1830_i2c0_pins[] = { 0x0c, 0x0d, };
 static int x1830_i2c1_pins[] = { 0x39, 0x3a, };
 static int x1830_i2c2_pins[] = { 0x5b, 0x5c, };
-<<<<<<< HEAD
-=======
 static int x1830_lcd_rgb_18bit_pins[] = {
 	0x62, 0x63, 0x64, 0x65, 0x66, 0x67,
 	0x68, 0x69, 0x6c, 0x6d, 0x6e, 0x6f,
@@ -1462,7 +1457,6 @@
 static int x1830_lcd_slcd_16bit_pins[] = {
 	0x6e, 0x6f, 0x70, 0x71, 0x76, 0x77, 0x78, 0x79,
 };
->>>>>>> 04d5ce62
 static int x1830_pwm_pwm0_b_pins[] = { 0x31, };
 static int x1830_pwm_pwm0_c_pins[] = { 0x4b, };
 static int x1830_pwm_pwm1_b_pins[] = { 0x32, };
@@ -1512,8 +1506,6 @@
 static int x1830_i2c0_funcs[] = { 1, 1, };
 static int x1830_i2c1_funcs[] = { 0, 0, };
 static int x1830_i2c2_funcs[] = { 1, 1, };
-<<<<<<< HEAD
-=======
 static int x1830_lcd_rgb_18bit_funcs[] = {
 	0, 0, 0, 0, 0, 0,
 	0, 0, 0, 0, 0, 0,
@@ -1524,7 +1516,6 @@
 	1, 1, 1, 1, 1, 1, 1, 1, 1, 1, 1, 1, 1,
 };
 static int x1830_lcd_slcd_16bit_funcs[] = { 1, 1, 1, 1, 1, 1, 1, 1, };
->>>>>>> 04d5ce62
 static int x1830_pwm_pwm0_b_funcs[] = { 0, };
 static int x1830_pwm_pwm0_c_funcs[] = { 1, };
 static int x1830_pwm_pwm1_b_funcs[] = { 0, };
@@ -1573,13 +1564,10 @@
 	INGENIC_PIN_GROUP("i2c0-data", x1830_i2c0),
 	INGENIC_PIN_GROUP("i2c1-data", x1830_i2c1),
 	INGENIC_PIN_GROUP("i2c2-data", x1830_i2c2),
-<<<<<<< HEAD
-=======
 	INGENIC_PIN_GROUP("lcd-rgb-18bit", x1830_lcd_rgb_18bit),
 	INGENIC_PIN_GROUP("lcd-slcd-8bit", x1830_lcd_slcd_8bit),
 	INGENIC_PIN_GROUP("lcd-slcd-16bit", x1830_lcd_slcd_16bit),
 	{ "lcd-no-pins", },
->>>>>>> 04d5ce62
 	INGENIC_PIN_GROUP("pwm0-b", x1830_pwm_pwm0_b),
 	INGENIC_PIN_GROUP("pwm0-c", x1830_pwm_pwm0_c),
 	INGENIC_PIN_GROUP("pwm1-b", x1830_pwm_pwm1_b),
@@ -1618,12 +1606,9 @@
 static const char *x1830_i2c0_groups[] = { "i2c0-data", };
 static const char *x1830_i2c1_groups[] = { "i2c1-data", };
 static const char *x1830_i2c2_groups[] = { "i2c2-data", };
-<<<<<<< HEAD
-=======
 static const char *x1830_lcd_groups[] = {
 	"lcd-rgb-18bit", "lcd-slcd-8bit", "lcd-slcd-16bit", "lcd-no-pins",
 };
->>>>>>> 04d5ce62
 static const char *x1830_pwm0_groups[] = { "pwm0-b", "pwm0-c", };
 static const char *x1830_pwm1_groups[] = { "pwm1-b", "pwm1-c", };
 static const char *x1830_pwm2_groups[] = { "pwm2-c-8", "pwm2-c-13", };
@@ -1645,10 +1630,7 @@
 	{ "i2c0", x1830_i2c0_groups, ARRAY_SIZE(x1830_i2c0_groups), },
 	{ "i2c1", x1830_i2c1_groups, ARRAY_SIZE(x1830_i2c1_groups), },
 	{ "i2c2", x1830_i2c2_groups, ARRAY_SIZE(x1830_i2c2_groups), },
-<<<<<<< HEAD
-=======
 	{ "lcd", x1830_lcd_groups, ARRAY_SIZE(x1830_lcd_groups), },
->>>>>>> 04d5ce62
 	{ "pwm0", x1830_pwm0_groups, ARRAY_SIZE(x1830_pwm0_groups), },
 	{ "pwm1", x1830_pwm1_groups, ARRAY_SIZE(x1830_pwm1_groups), },
 	{ "pwm2", x1830_pwm2_groups, ARRAY_SIZE(x1830_pwm2_groups), },
@@ -1972,16 +1954,11 @@
 	struct ingenic_pinctrl *jzpc = jzgc->jzpc;
 	unsigned int pin = gc->base + offset;
 
-<<<<<<< HEAD
-	if (jzpc->info->version >= ID_JZ4760)
-		return ingenic_get_pin_config(jzpc, pin, JZ4760_GPIO_PAT1);
-=======
 	if (jzpc->info->version >= ID_JZ4760) {
 		if (ingenic_get_pin_config(jzpc, pin, JZ4760_GPIO_PAT1))
 			return GPIO_LINE_DIRECTION_IN;
 		return GPIO_LINE_DIRECTION_OUT;
 	}
->>>>>>> 04d5ce62
 
 	if (ingenic_get_pin_config(jzpc, pin, JZ4740_GPIO_SELECT))
 		return GPIO_LINE_DIRECTION_IN;
