/*
 * Copyright 2017 - Alexandre Torgue <alexandre.torgue@st.com>
 *
 * This file is dual-licensed: you can use it either under the terms
 * of the GPL or the X11 license, at your option. Note that this dual
 * licensing only applies to this file, and not this project as a
 * whole.
 *
 *  a) This file is free software; you can redistribute it and/or
 *     modify it under the terms of the GNU General Public License as
 *     published by the Free Software Foundation; either version 2 of the
 *     License, or (at your option) any later version.
 *
 *     This file is distributed in the hope that it will be useful,
 *     but WITHOUT ANY WARRANTY; without even the implied warranty of
 *     MERCHANTABILITY or FITNESS FOR A PARTICULAR PURPOSE.  See the
 *     GNU General Public License for more details.
 *
 * Or, alternatively,
 *
 *  b) Permission is hereby granted, free of charge, to any person
 *     obtaining a copy of this software and associated documentation
 *     files (the "Software"), to deal in the Software without
 *     restriction, including without limitation the rights to use,
 *     copy, modify, merge, publish, distribute, sublicense, and/or
 *     sell copies of the Software, and to permit persons to whom the
 *     Software is furnished to do so, subject to the following
 *     conditions:
 *
 *     The above copyright notice and this permission notice shall be
 *     included in all copies or substantial portions of the Software.
 *
 *     THE SOFTWARE IS PROVIDED "AS IS", WITHOUT WARRANTY OF ANY KIND,
 *     EXPRESS OR IMPLIED, INCLUDING BUT NOT LIMITED TO THE WARRANTIES
 *     OF MERCHANTABILITY, FITNESS FOR A PARTICULAR PURPOSE AND
 *     NONINFRINGEMENT. IN NO EVENT SHALL THE AUTHORS OR COPYRIGHT
 *     HOLDERS BE LIABLE FOR ANY CLAIM, DAMAGES OR OTHER LIABILITY,
 *     WHETHER IN AN ACTION OF CONTRACT, TORT OR OTHERWISE, ARISING
 *     FROM, OUT OF OR IN CONNECTION WITH THE SOFTWARE OR THE USE OR
 *     OTHER DEALINGS IN THE SOFTWARE.
 */

/dts-v1/;
#include "stm32h743.dtsi"
#include "stm32h743-pinctrl.dtsi"

/ {
	model = "STMicroelectronics STM32H743i-EVAL board";
	compatible = "st,stm32h743i-eval", "st,stm32h743";

	chosen {
		bootargs = "root=/dev/ram";
		stdout-path = "serial0:115200n8";
	};

	memory {
		device_type = "memory";
		reg = <0xd0000000 0x2000000>;
	};

	aliases {
		serial0 = &usart1;
	};

	vdda: regulator-vdda {
		compatible = "regulator-fixed";
		regulator-name = "vdda";
		regulator-min-microvolt = <3300000>;
		regulator-max-microvolt = <3300000>;
		regulator-always-on;
	};

	v2v9_sd: regulator-v2v9_sd {
		compatible = "regulator-fixed";
		regulator-name = "v2v9_sd";
		regulator-min-microvolt = <2900000>;
		regulator-max-microvolt = <2900000>;
		regulator-always-on;
	};

	usbotg_hs_phy: usb-phy {
		#phy-cells = <0>;
		compatible = "usb-nop-xceiv";
		clocks = <&rcc USB1ULPI_CK>;
		clock-names = "main_clk";
	};
};

&adc_12 {
	vref-supply = <&vdda>;
	status = "okay";
	adc1: adc@0 {
		/* potentiometer */
		st,adc-channels = <0>;
		status = "okay";
	};
};

&clk_hse {
	clock-frequency = <25000000>;
};

&i2c1 {
	pinctrl-0 = <&i2c1_pins_a>;
	pinctrl-names = "default";
	i2c-scl-rising-time-ns = <185>;
	i2c-scl-falling-time-ns = <20>;
	status = "okay";
};

&rtc {
	status = "okay";
};

&mac {
	status = "disabled";
	pinctrl-0	= <&ethernet_rmii>;
	pinctrl-names	= "default";
	phy-mode	= "rmii";
	phy-handle	= <&phy0>;

	mdio0 {
		#address-cells = <1>;
		#size-cells = <0>;
		compatible = "snps,dwmac-mdio";
		phy0: ethernet-phy@0 {
			reg = <0>;
		};
	};
};

<<<<<<< HEAD
=======
&sdmmc1 {
	pinctrl-names = "default", "opendrain", "sleep";
	pinctrl-0 = <&sdmmc1_b4_pins_a &sdmmc1_dir_pins_a>;
	pinctrl-1 = <&sdmmc1_b4_od_pins_a &sdmmc1_dir_pins_a>;
	pinctrl-2 = <&sdmmc1_b4_sleep_pins_a &sdmmc1_dir_sleep_pins_a>;
	broken-cd;
	st,sig-dir;
	st,neg-edge;
	st,use-ckin;
	bus-width = <4>;
	vmmc-supply = <&v2v9_sd>;
	status = "okay";
};

>>>>>>> 0ecfebd2
&usart1 {
	pinctrl-0 = <&usart1_pins>;
	pinctrl-names = "default";
	status = "okay";
};

&usbotg_hs {
	pinctrl-0 = <&usbotg_hs_pins_a>;
	pinctrl-names = "default";
	phys = <&usbotg_hs_phy>;
	phy-names = "usb2-phy";
	dr_mode = "otg";
	status = "okay";
};<|MERGE_RESOLUTION|>--- conflicted
+++ resolved
@@ -129,8 +129,6 @@
 	};
 };
 
-<<<<<<< HEAD
-=======
 &sdmmc1 {
 	pinctrl-names = "default", "opendrain", "sleep";
 	pinctrl-0 = <&sdmmc1_b4_pins_a &sdmmc1_dir_pins_a>;
@@ -145,7 +143,6 @@
 	status = "okay";
 };
 
->>>>>>> 0ecfebd2
 &usart1 {
 	pinctrl-0 = <&usart1_pins>;
 	pinctrl-names = "default";
