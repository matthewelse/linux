--- conflicted
+++ resolved
@@ -101,19 +101,6 @@
 
 	tegra_clk_init_from_table(tegra_dt_clk_init_table);
 
-<<<<<<< HEAD
-	for (i = 0; i < ARRAY_SIZE(pinmux_configs); i++) {
-		if (of_machine_is_compatible(pinmux_configs[i].machine)) {
-			pinmux_configs[i].init();
-			break;
-		}
-	}
-
-	WARN(i == ARRAY_SIZE(pinmux_configs),
-		"Unknown platform! Pinmuxing not initialized\n");
-
-=======
->>>>>>> 6fe4c6d4
 	/*
 	 * Finished with the static registrations now; fill in the missing
 	 * devices
