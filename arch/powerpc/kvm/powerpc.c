--- conflicted
+++ resolved
@@ -56,14 +56,11 @@
 int kvm_arch_vcpu_runnable(struct kvm_vcpu *v)
 {
 	return !!(v->arch.pending_exceptions) || kvm_request_pending(v);
-<<<<<<< HEAD
-=======
 }
 
 bool kvm_arch_vcpu_in_kernel(struct kvm_vcpu *vcpu)
 {
 	return false;
->>>>>>> bb176f67
 }
 
 int kvm_arch_vcpu_should_kick(struct kvm_vcpu *vcpu)
