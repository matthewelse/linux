--- conflicted
+++ resolved
@@ -77,10 +77,7 @@
 	pinctrl-0 = <&rmii_pins>;
 	phy-mode = "rmii";
 	phy-handle = <&ext_rmii_phy1>;
-<<<<<<< HEAD
-=======
 	phy-supply = <&reg_dc1sw>;
->>>>>>> 5fa4ec9c
 	status = "okay";
 
 };
